import io

from packaging.version import Version

import numpy as np

from scipy.interpolate import Akima1DInterpolator

import openmdao.api as om
import openmdao.utils.assert_utils as _om_assert_utils
from openmdao import __version__ as openmdao_version


def assert_check_partials(data, atol=1.0E-6, rtol=1.0E-6):
    """
    Wrapper around OpenMDAO's assert_check_partials with a dymos-specific message.

    Calls OpenMDAO's assert_check_partials but verifies that the dictionary of assertion data is
    not empty due to dymos.options['include_check_partials'] being False.

    Parameters
    ----------
    data : dict of dicts of dicts
            First key:
                is the component name;
            Second key:
                is the (output, input) tuple of strings;
            Third key:
                is one of ['rel error', 'abs error', 'magnitude', 'J_fd', 'J_fwd', 'J_rev'];

            For 'rel error', 'abs error', 'magnitude' the value is: A tuple containing norms for
                forward - fd, adjoint - fd, forward - adjoint.
            For 'J_fd', 'J_fwd', 'J_rev' the value is: A numpy array representing the computed
                Jacobian for the three different methods of computation.
    atol : float
        Absolute error. Default is 1e-6.
    rtol : float
        Relative error. Default is 1e-6.
    """
    assert len(data) >= 1, "No check partials data found.  Is " \
                           "dymos.options['include_check_partials'] set to True?"
    _om_assert_utils.assert_check_partials(data, atol, rtol)


def assert_cases_equal(case1, case2, tol=1.0E-12, require_same_vars=True):
    """
    Raise AssertionError if the data in two OpenMDAO Cases is different.

    Parameters
    ----------
    case1 : om.Case
        The first OpenMDAO Case for comparison.
    case2 : om.Case
        The second OpenMDAO Case for comparison.
    tol : float
        The absolute value of the allowable difference in values between two variables.
    require_same_vars : bool
        If True, require that the two files contain the same set of variables.

    Raises
    ------
    AssertionError
        Raised in the following cases:  If require_same_vars is True, then AssertionError is raised
        if the two cases contain different variables.  Otherwise, this error is raised if case1
        and case2 contain the same variable but the variable has a different size/shape in the two
        cases, or if the variables have the same shape but different values (as given by tol).
    """
    _case1 = case1.model if isinstance(case1, om.Problem) else case1
    _case2 = case2.model if isinstance(case2, om.Problem) else case2

    case1_vars = {t[1]['prom_name']: t[1] for t in
                  _case1.list_inputs(val=True, units=True, prom_name=True, out_stream=None)}
    case1_vars.update({t[1]['prom_name']: t[1] for t in
                       _case1.list_outputs(val=True, units=True, prom_name=True, out_stream=None)})

    case2_vars = {t[1]['prom_name']: t[1] for t in
                  _case2.list_inputs(val=True, units=True, prom_name=True, out_stream=None)}
    case2_vars.update({t[1]['prom_name']: t[1] for t in
                       _case2.list_outputs(val=True, units=True, prom_name=True, out_stream=None)})

    # Warn if a and b don't contain the same sets of variables
    diff_err_msg = ''
    if require_same_vars:
        case1_minus_case2 = set(case1_vars.keys()) - set(case2_vars.keys())
        case2_minus_case1 = set(case2_vars.keys()) - set(case1_vars.keys())
        if case1_minus_case2 or case2_minus_case1:
            diff_err_msg = '\nrequire_same_vars=True but cases contain different variables.'
        if case1_minus_case2:
            diff_err_msg += f'\nVariables in case1 but not in case2: {sorted(case1_minus_case2)}'
        if case2_minus_case1:
            diff_err_msg += f'\nVariables in case2 but not in case1: {sorted(case2_minus_case1)}'

    shape_errors = set()
    val_errors = {}
    shape_err_msg = '\nThe following variables have different shapes/sizes:'
    val_err_msg = io.StringIO()

    for var in sorted(set(case1_vars.keys()).intersection(case2_vars.keys())):
        a = case1_vars[var]['val']
        b = case2_vars[var]['val']
        if a.shape != b.shape:
            shape_errors.add(var)
            shape_err_msg += f'\n{var} has shape {a.shape} in case1 but shape {b.shape} in case2'
            continue
        err = np.abs(a - b)
        max_err = np.max(err)
        mean_err = np.mean(err)
        if np.any(max_err > tol):
            val_errors[var] = (max_err, mean_err)

    err_msg = ''
    if diff_err_msg:
        err_msg += diff_err_msg
    if shape_errors:
        err_msg += shape_err_msg
    if val_errors:
        val_err_msg.write('\nThe following variables contain different values:\n')
        max_var_len = max(3, max([len(s) for s in val_errors.keys()]))
        val_err_msg.write(
            f"{'var'.rjust(max_var_len)} {'max error'.rjust(16)} {'mean error'.rjust(16)}\n")
        val_err_msg.write(max_var_len * '-' + ' ' + 16 * '-' + ' ' + 16 * '-' + '\n')
        for varname, (max_err, mean_err) in val_errors.items():
            val_err_msg.write(f"{varname.rjust(max_var_len)} {max_err:16.9e} {mean_err:16.9e}\n")
        err_msg += val_err_msg.getvalue()

    if err_msg:
        raise AssertionError(err_msg)


def _write_out_timeseries_values_out_of_tolerance(isclose, rel_tolerance, abs_tolerance,
                                                  t_check, x_check, x_ref):
    """
    Helper function used to write out a table of values indicating which timeseries values
    were out of tolerance.

    Parameters
    ----------
    isclose : array of bool
        Boolean array indicating where data value is in tolerance. Has same shape as the
        time series array
    rel_tolerance : float
        Allowed relative tolerance error
    abs_tolerance : float
        Allowed absolute tolerance error
    t_check : np.array
        Array of time values for the timeseries
    x_check : np.array
        Array of data values for the timeseries to be check/compared to the reference value, x_ref
    x_ref : np.array
        Array of data values for the timeseries to be used as the reference
    """
    err_msg = f"The following timeseries data are out of tolerance due to absolute (" \
              f"{abs_tolerance}) or relative ({rel_tolerance}) tolerance violations\n"
    header = f"{'time_index':10s} | " + \
             f"{'data_indices':12s} | " + \
             f"{'time':13s} | " + \
             f"{'ref_data':13s} | " + \
             f"{'checked_data':13s} | " + \
             f"{'abs_error':13s} | " + \
             f"{'rel_error':13} | " + \
             " ABS or REL error "
    err_msg += f"{header}\n"
    err_msg += len(header) * '-' + '\n'

    rel_error_max = 0.0
    err_line_max = 0
    for idx, item_close in np.ndenumerate(isclose):
        if not item_close:
            error_string = ''
            abs_error = abs(x_check[idx] - x_ref[idx])
            if x_ref[idx] != 0.0:
                rel_error = abs(x_check[idx] - x_ref[idx]) / abs(x_ref[idx])
            else:
                rel_error = float('nan')
            if abs_tolerance is not None:
                if abs_error > abs_tolerance:
                    error_string += ' >ABS_TOL'

            if rel_tolerance is not None:
                if rel_error > rel_tolerance:
                    error_string += ' >REL_TOL'

            err_line = f"{idx[0]:10,d} | {str(idx[1:]):>12s} | {t_check[idx[0]]:13.6e} |" \
                       f"{x_ref[idx]:13.6e} | {x_check[idx]:13.6e} | {abs_error:13.6e} | " \
                       f"{rel_error:13.6e} | {error_string}\n"
            err_msg += err_line

            if rel_error > rel_error_max:
                rel_error_max = rel_error
                err_line_max = err_line

    # show the item with the max rel error
    max_rel_error_header_txt = 'Time series data value with the largest relative error'
    max_rel_error_msg = f"\n{len(max_rel_error_header_txt) * '#'}\n{max_rel_error_header_txt}\n" \
                        f"{len(max_rel_error_header_txt) * '#'}\n"

    max_rel_error_msg += f"{header}\n"
    max_rel_error_msg += len(header) * '-' + '\n'
    max_rel_error_msg += err_line_max

    err_msg += max_rel_error_msg

    return err_msg


def assert_timeseries_near_equal(t_ref, x_ref, t_check, x_check, abs_tolerance=None,
                                 rel_tolerance=None):
    """
    Assert that two timeseries of data are approximately equal.

    The first timeseries, defined by t_ref, x_ref, serves as the reference.

    The second timeseries, defined by t_check, x_check is what is checked for near equality.

    The check is done by fitting a 1D interpolant to the reference, and then comparing
    the values of the interpolant at the times in t_check. The check for errors within
    tolerance are done on a point-by-point basis. If any point is out of tolerance, throw
    an AssertionError.

    Only the times where the two timeseries overlap are used for the check.

    When both abs_tolerance and rel_tolerance are given, only one is actually used for any given
    data point. When the absolute values of the data values are small, the abs_tolerance is used,
    otherwise the rel_tolerance is used. The transition point is given by

        abs_tolerance / rel_tolerance

    Parameters
    ----------
    t_ref : np.array
        Time values for the reference timeseries.
    x_ref : np.array
        Data values for the reference timeseries.
    t_check : np.array
        Time values for the timeseries that is compared to the reference.
    x_check : np.array
        Data values for the timeseries that is compared to the reference.
    abs_tolerance : float
        The absolute tolerance for any errors along at each point checked.
    rel_tolerance : float
        The relative tolerance for any errors along at each point checked.

    Raises
    ------
    AssertionError
        When one or more elements of the timeseries to be checked are not with in the desired
        tolerance of the interpolated reference timeseries, an AssertionError is raised.
    """
    # get shapes for the time series values
    shape_ref = x_ref.shape[1:]
    shape_check = x_check.shape[1:]

    if abs_tolerance is None and rel_tolerance is None:
        raise ValueError('abs_tolerance and rel_tolerance cannot be both None')

    if shape_ref != shape_check:
        raise ValueError('The shape of the variable in the two timeseries is not equal '
                         f'x_ref is {shape_ref}  x_check is {shape_check}')

    # get the overlapping time period between t_ref and t_check
    t_begin = max(t_ref[0], t_check[0])
    t_end = min(t_ref[-1], t_check[-1])

    if t_begin > t_end:
        raise ValueError("There is no overlapping time between the two time series")

    # Flatten the timeseries data arrays
    num_elements = np.prod(shape_ref, dtype=int)
    time_series_len = x_ref.shape[0]
    x_ref_data_flattened = np.reshape(x_ref, (time_series_len, num_elements))
    t_ref_unique, idxs_unique_ref = np.unique(t_ref.ravel(), return_index=True)
    x_to_interp = x_ref_data_flattened[idxs_unique_ref, ...]
    t_check = t_check.ravel()

    interp = Akima1DInterpolator(t_ref_unique, x_to_interp)

    # only want t_check in the overlapping range of t_begin and t_end
    t_check_in_range_condition = np.logical_and(t_check >= t_begin, t_check <= t_end)
    t_check = np.compress(t_check_in_range_condition, t_check)
    x_check = np.compress(t_check_in_range_condition, x_check, axis=0)

    # get the interpolated values of the reference at the values of t_check
    # Reshape back to unflattened data values
    x_ref_interp = np.reshape(interp(t_check), (t_check.size,) + shape_ref)

    if abs_tolerance is None:  # so only have rel_tolerance
        isclose = np.isclose(x_check, x_ref_interp, rtol=rel_tolerance, atol=0.0)
        all_close = np.all(isclose)
        if not all_close:
            err_msg = _write_out_timeseries_values_out_of_tolerance(isclose,
                                                                    rel_tolerance,
                                                                    abs_tolerance,
                                                                    t_check,
                                                                    x_check,
                                                                    x_ref_interp,
                                                                    )
            raise AssertionError(err_msg)
    elif rel_tolerance is None:  # so only have abs_tolerance
        isclose = np.isclose(x_check, x_ref_interp, rtol=0.0, atol=abs_tolerance)
        all_close = np.all(isclose)
        if not all_close:
            err_msg = _write_out_timeseries_values_out_of_tolerance(isclose,
                                                                    rel_tolerance,
                                                                    abs_tolerance,
                                                                    t_check,
                                                                    x_check,
                                                                    x_ref_interp,
                                                                    )
            raise AssertionError(err_msg)
    else:  # need to use a hybrid of abs and rel tolerances
        err_msg = ''

        # At what value of absolute value of the data does the tolerance check switch between
        #    using the absolute vs relative tolerance
        transition_tolerance = abs_tolerance / rel_tolerance

        # for values > transition_tolerance, use rel_tolerance
        transition_condition = abs(x_ref_interp) >= transition_tolerance
        above_transition_x_ref_interp = np.full(x_ref_interp.shape, np.nan)
        np.copyto(above_transition_x_ref_interp, x_ref_interp, where=transition_condition)
        above_transition_x_check = np.full(x_ref_interp.shape, np.nan)
        np.copyto(above_transition_x_check, x_check, where=transition_condition)
        isclose_using_rel_tolerance = np.isclose(above_transition_x_check,
                                                 above_transition_x_ref_interp,
                                                 rtol=rel_tolerance, atol=0.0, equal_nan=True)

        # for values < transition_tolerance, use abs_tolerance
        transition_condition = abs(x_ref_interp) < transition_tolerance
        below_transition_x_ref_interp = np.full(x_ref_interp.shape, np.nan)
        np.copyto(below_transition_x_ref_interp, x_ref_interp, where=transition_condition)
        below_transition_x_check = np.full(x_ref_interp.shape, np.nan)
        np.copyto(below_transition_x_check, x_check, where=transition_condition)
        isclose_using_abs_tolerance = np.isclose(below_transition_x_check,
                                                 below_transition_x_ref_interp, rtol=0.0,
                                                 atol=abs_tolerance, equal_nan=True)

        # combine the two
        isclose_using_both_tolerance = isclose_using_rel_tolerance & isclose_using_abs_tolerance
        all_close = np.all(isclose_using_both_tolerance)
        if not all_close:
            err_msg += _write_out_timeseries_values_out_of_tolerance(isclose_using_both_tolerance,
                                                                     rel_tolerance,
                                                                     abs_tolerance,
                                                                     t_check,
                                                                     x_check,
                                                                     x_ref_interp,
                                                                     )
        if err_msg:
            raise AssertionError(err_msg)


def _get_reports_dir(prob):
    # need this to work with older OM versions with old reports system API
    # reports API changed between 3.18 and 3.19, so handle it here in order to be able to
    #  test against older versions of openmdao
    if Version(openmdao_version) > Version("3.18"):
        return prob.get_reports_dir()

    from openmdao.utils.reports_system import get_reports_dir
    return get_reports_dir(prob)


class PhaseStub():
    """
    A stand-in for the Phase during config_io for testing.
<<<<<<< HEAD

    It just supports the classify_var method and returns "ode", the only value needed for unittests.
    """
    def __init__(self):
        self.nonlinear_solver = None
        self.linear_solver = None

    def classify_var(self, name):
        """
        A stand-in for classify_var that always sets the variable type to name.

        Parameters
        ----------
        name : str
            The name of the variable to classify.

        Returns
        -------
        str
            The variable classification.
        """
        return 'ode'

class SimpleODE(om.ExplicitComponent):
    """
    A simple ODE from https://math.okstate.edu/people/yqwang/teaching/math4513_fall11/Notes/rungekutta.pdf
    """
    def initialize(self):
        """
        Declare options for SimpleODE.
        """
        self.options.declare('num_nodes', types=(int,))

    def setup(self):
        """
        Add inputs and outputs to SimpleODE.
        """
        nn = self.options['num_nodes']
        self.add_input('x', shape=(nn,), units='s**2')
        self.add_input('t', shape=(nn,), units='s')
        self.add_input('p', shape=(nn,), units='s**2')

        self.add_output('x_dot', shape=(nn,), units='s')

        ar = np.arange(nn, dtype=int)
        self.declare_partials(of='x_dot', wrt='x', rows=ar, cols=ar, val=1.0)
        self.declare_partials(of='x_dot', wrt='t', rows=ar, cols=ar)
        self.declare_partials(of='x_dot', wrt='p', rows=ar, cols=ar, val=1.0)

    def compute(self, inputs, outputs):
        """
        Compute the outputs of SimpleVectorizedODE.

=======

    It just supports the classify_var method and returns "ode", the only value needed for unittests.
    """
    def __init__(self):
        self.nonlinear_solver = None
        self.linear_solver = None

    def classify_var(self, name):
        """
        A stand-in for classify_var that always sets the variable type to name.

        Parameters
        ----------
        name : str
            The name of the variable to classify.

        Returns
        -------
        str
            The variable classification.
        """
        return 'ode'


class SimpleODE(om.ExplicitComponent):
    """
    A simple ODE for testing purposes.

    Source: https://math.okstate.edu/people/yqwang/teaching/math4513_fall11/Notes/rungekutta.pdf

    Parameters
    ----------
    **kwargs : dict of keyword arguments
        Keyword arguments that will be mapped into the Component options.
    """
    def initialize(self):
        """
        Declare options for SimpleODE.
        """
        self.options.declare('num_nodes', types=(int,))

    def setup(self):
        """
        Add inputs and outputs to SimpleODE.
        """
        nn = self.options['num_nodes']
        self.add_input('x', shape=(nn,), units='s**2')
        self.add_input('t', shape=(nn,), units='s')
        self.add_input('p', shape=(nn,), units='s**2')

        self.add_output('x_dot', shape=(nn,), units='s')

        ar = np.arange(nn, dtype=int)
        self.declare_partials(of='x_dot', wrt='x', rows=ar, cols=ar, val=1.0)
        self.declare_partials(of='x_dot', wrt='t', rows=ar, cols=ar)
        self.declare_partials(of='x_dot', wrt='p', rows=ar, cols=ar, val=1.0)

    def compute(self, inputs, outputs):
        """
        Compute the outputs of SimpleVectorizedODE.

>>>>>>> 8588548b
        Parameters
        ----------
        inputs : Vector
            Vector of inputs.
        outputs : Vector
            Vector of outputs.
        """
        x = inputs['x']
        t = inputs['t']
        p = inputs['p']
        outputs['x_dot'] = x - t**2 + p

    def compute_partials(self, inputs, partials):
        """
        Compute the partials of SimpleVectorizedODE.

        Parameters
        ----------
        inputs : Vector
            Vector of inputs.
        partials : Dictionary
            Vector of partials.
        """
        t = inputs['t']
        partials['x_dot', 't'] = -2*t


class SimpleVectorizedODE(om.ExplicitComponent):
    """
<<<<<<< HEAD
    A simple ODE from https://math.okstate.edu/people/yqwang/teaching/math4513_fall11/Notes/rungekutta.pdf
=======
    A simple vector-valued ODE.

    Source: https://math.okstate.edu/people/yqwang/teaching/math4513_fall11/Notes/rungekutta.pdf

    Parameters
    ----------
    **kwargs : dict of keyword arguments
        Keyword arguments that will be mapped into the Component options.
>>>>>>> 8588548b
    """
    def initialize(self):
        """
        Declare options for SimpleVectorizedODE.
        """
        self.options.declare('num_nodes', types=(int,))

    def setup(self):
        """
        Add inputs and outputs to SimpleVectorizedODE.
        """
        nn = self.options['num_nodes']
        self.add_input('z', shape=(nn, 2), units='s**2')
        self.add_input('t', shape=(nn,), units='s')
        self.add_input('p', shape=(nn,), units='s**2')

        self.add_output('z_dot', shape=(nn, 2), units='s')

        cs = np.repeat(np.arange(nn, dtype=int), 2)
        ar2 = np.arange(2 * nn, dtype=int)
        dzdot_dz_pattern = np.arange(2 * nn, step=2, dtype=int)
        self.declare_partials(of='z_dot', wrt='z', rows=dzdot_dz_pattern, cols=dzdot_dz_pattern, val=1.0)
        self.declare_partials(of='z_dot', wrt='t', rows=ar2, cols=cs)
        dzdot_dp_rows = np.arange(2 * nn, step=2, dtype=int)
        dzdot_dp_cols = np.arange(nn, dtype=int)
        self.declare_partials(of='z_dot', wrt='p', rows=dzdot_dp_rows, cols=dzdot_dp_cols, val=1.0)

    def compute(self, inputs, outputs):
        """
        Compute the outputs of SimpleVectorizedODE.

        Parameters
        ----------
        inputs : Vector
            Vector of inputs.
        outputs : Vector
            Vector of outputs.
        """
        z = inputs['z']
        t = inputs['t']
        p = inputs['p']
        outputs['z_dot'][:, 0] = z[:, 0] - t**2 + p
        outputs['z_dot'][:, 1] = 10 * t

    def compute_partials(self, inputs, partials):
        """
        Compute the partials of SimpleVectorizedODE.

        Parameters
        ----------
        inputs : Vector
            Vector of inputs.
        partials : Dictionary
            Vector of partials.
        """
        t = inputs['t']
        partials['z_dot', 't'][0::2] = -2*t
        partials['z_dot', 't'][1::2] = 10<|MERGE_RESOLUTION|>--- conflicted
+++ resolved
@@ -363,7 +363,6 @@
 class PhaseStub():
     """
     A stand-in for the Phase during config_io for testing.
-<<<<<<< HEAD
 
     It just supports the classify_var method and returns "ode", the only value needed for unittests.
     """
@@ -387,9 +386,17 @@
         """
         return 'ode'
 
+
 class SimpleODE(om.ExplicitComponent):
     """
-    A simple ODE from https://math.okstate.edu/people/yqwang/teaching/math4513_fall11/Notes/rungekutta.pdf
+    A simple ODE for testing purposes.
+
+    Source: https://math.okstate.edu/people/yqwang/teaching/math4513_fall11/Notes/rungekutta.pdf
+
+    Parameters
+    ----------
+    **kwargs : dict of keyword arguments
+        Keyword arguments that will be mapped into the Component options.
     """
     def initialize(self):
         """
@@ -417,69 +424,6 @@
         """
         Compute the outputs of SimpleVectorizedODE.
 
-=======
-
-    It just supports the classify_var method and returns "ode", the only value needed for unittests.
-    """
-    def __init__(self):
-        self.nonlinear_solver = None
-        self.linear_solver = None
-
-    def classify_var(self, name):
-        """
-        A stand-in for classify_var that always sets the variable type to name.
-
-        Parameters
-        ----------
-        name : str
-            The name of the variable to classify.
-
-        Returns
-        -------
-        str
-            The variable classification.
-        """
-        return 'ode'
-
-
-class SimpleODE(om.ExplicitComponent):
-    """
-    A simple ODE for testing purposes.
-
-    Source: https://math.okstate.edu/people/yqwang/teaching/math4513_fall11/Notes/rungekutta.pdf
-
-    Parameters
-    ----------
-    **kwargs : dict of keyword arguments
-        Keyword arguments that will be mapped into the Component options.
-    """
-    def initialize(self):
-        """
-        Declare options for SimpleODE.
-        """
-        self.options.declare('num_nodes', types=(int,))
-
-    def setup(self):
-        """
-        Add inputs and outputs to SimpleODE.
-        """
-        nn = self.options['num_nodes']
-        self.add_input('x', shape=(nn,), units='s**2')
-        self.add_input('t', shape=(nn,), units='s')
-        self.add_input('p', shape=(nn,), units='s**2')
-
-        self.add_output('x_dot', shape=(nn,), units='s')
-
-        ar = np.arange(nn, dtype=int)
-        self.declare_partials(of='x_dot', wrt='x', rows=ar, cols=ar, val=1.0)
-        self.declare_partials(of='x_dot', wrt='t', rows=ar, cols=ar)
-        self.declare_partials(of='x_dot', wrt='p', rows=ar, cols=ar, val=1.0)
-
-    def compute(self, inputs, outputs):
-        """
-        Compute the outputs of SimpleVectorizedODE.
-
->>>>>>> 8588548b
         Parameters
         ----------
         inputs : Vector
@@ -509,9 +453,6 @@
 
 class SimpleVectorizedODE(om.ExplicitComponent):
     """
-<<<<<<< HEAD
-    A simple ODE from https://math.okstate.edu/people/yqwang/teaching/math4513_fall11/Notes/rungekutta.pdf
-=======
     A simple vector-valued ODE.
 
     Source: https://math.okstate.edu/people/yqwang/teaching/math4513_fall11/Notes/rungekutta.pdf
@@ -520,7 +461,6 @@
     ----------
     **kwargs : dict of keyword arguments
         Keyword arguments that will be mapped into the Component options.
->>>>>>> 8588548b
     """
     def initialize(self):
         """
