import fnmatch
from numbers import Number

import openmdao.api as om
import numpy as np
from openmdao.utils.units import simplify_unit
from openmdao.utils.general_utils import ensure_compatible
from dymos.utils.misc import _unspecified, _none_or_unspecified
from ..phase.options import StateOptionsDictionary, TimeseriesOutputOptionsDictionary
from .misc import get_rate_units


def classify_var(var, time_options, state_options, parameter_options, control_options,
                 timeseries_options=None):
    """
    Classifies a variable of the given name or path.

    This method searches for it as a time variable, state variable,
    control variable, or parameter.  If it is not found to be one
    of those variables, it is assumed to be the path to a variable
    relative to the top of the ODE system for the phase.

    Parameters
    ----------
    var : str
        The name of the variable to be classified.
    time_options : OptionsDictionary
        Time options for the phase.
    state_options : dict of {str: OptionsDictionary}
        For each state variable, a dictionary of its options, keyed by name.
    parameter_options : dict of {str: OptionsDictionary}
        For each parameter, a dictionary of its options, keyed by name.
    control_options : dict of {str: OptionsDictionary}
        For each control variable, a dictionary of its options, keyed by name.
    timeseries_options : {str: OptionsDictionary}
        For each timeseries, a dictionary of its options, keyed by name.

    Returns
    -------
    str
        The classification of the given variable, which is one of
        't', 't_phase', 'state',
        'input_control', 'indep_control', 'control_rate',
        'control_rate2', 'parameter', or 'ode'.
    """
    time_name = time_options['name']
    if var == time_name:
        return 't'
    elif var == f'{time_name}_phase':
        return 't_phase'
    elif var == 'time_phase':
        om.issue_warning('time_phase is deprecated. Please use `t_phase` to obtain the change in the integration '
                         'variable within the current phase.', category=om.OMDeprecationWarning)
        return 't_phase'
    elif var.startswith('initial_states:'):
        return 'state'
    elif var.startswith('final_states:'):
        return 'state'
    elif var in state_options:
        return 'state'
    elif var in control_options:
        if control_options[var]['opt']:
            return 'indep_control'
        else:
            return 'input_control'
    elif var in parameter_options:
        return 'parameter'
    elif var.endswith('_rate'):
        if var[:-5] in control_options:
            return 'control_rate'
    elif var.endswith('_rate2'):
        if var[:-6] in control_options:
            return 'control_rate2'
    return 'ode'


def get_promoted_vars(ode, iotypes, metadata_keys=None, get_remote=True):
    """
    Returns a dictionary mapping the promoted names of all inputs in a system to their associated metadata.

    Parameters
    ----------
    ode : openmdao.core.System
        The system from which the promoted inputs or outputs are being retrieved.
    iotypes : str or tuple
        One of 'input' or 'output', or a tuple of both.
    metadata_keys : Iterable or None
        Additional metadata requested for the variables. By default returns metadata available on 'allprocs'.  See
        openmdao.core.System.get_io_metadata for more information.
    get_remote : bool
        If True, include IO not local to this proc.

    Returns
    -------
    dict
        A dictionary mapping the promoted names of inputs in the system to their associated metadata.
    """
    _iotypes = (iotypes,) if isinstance(iotypes, str) else iotypes
    return {opts['prom_name']: opts for opts in ode.get_io_metadata(iotypes=_iotypes, get_remote=get_remote,
                                                                    metadata_keys=metadata_keys).values()}


def get_targets(ode, name, user_targets):
    """
    Return the targets of a variable in a given ODE system.

    If the targets of the variable is _unspecified, and the name is a top level input name
    in the ODE, then the values are automatically connected to that top-level input.
    If _unspecified and not a top-level input of the ODE, no connection is made.
    If targets is explicitly None, then no connection is made.
    Otherwise, if the user specified some other string or sequence of strings as targets, then
    those are returned.

    Parameters
    ----------
    ode : openmdao.core.System or dict
        The OpenMDAO system which serves as the ODE for dymos, or a dictionary of promoted ODE input names and
        their associated metadata. If a System, it should already have had its setup and configure methods called.
    name : str
        The name of the variable whose targets are desired.
    user_targets : str or None or Sequence or _unspecified
        Targets for the variable as given by the user.

    Returns
    -------
    list
        The target inputs of the variable in the ODE, as a list.

    Notes
    -----
    This method requires that the ODE has run its setup and configure methods.  Thus,
    this method should be called from configure of some parent Group, and the ODE should
    be a system within that Group.
    """
    if isinstance(ode, dict):
        ode_inputs = ode
    else:
        ode_inputs = get_promoted_vars(ode, iotypes=('input',))
    if user_targets is _unspecified:
        if name in ode_inputs:
            return [name]
    elif user_targets:
        if isinstance(user_targets, str):
            return [user_targets]
        else:
            return user_targets
    return []


def _configure_constraint_introspection(phase):
    """
    Modify constraint options in-place using introspection of the phase and its ODE.

    Parameters
    ----------
    phase : Phase
        The phase object whose boundary and path constraints are to be introspected.
    """
    from ..transcriptions import Birkhoff
    birkhoff = isinstance(phase.options['transcription'], Birkhoff)

    for constraint_type, constraints in [('initial', phase._initial_boundary_constraints),
                                         ('final', phase._final_boundary_constraints),
                                         ('path', phase._path_constraints)]:

        time_units = phase.time_options['units']
        time_name = phase.time_options['name']

        for con in constraints:
            # Determine the path to the variable which we will be constraining
            var = con['name']
            var_type = phase.classify_var(var)

            if var != con['constraint_name'] is not None and var_type != 'ode':
                om.issue_warning(f"Option 'constraint_name' on {constraint_type} constraint {var} is only "
                                 f"valid for ODE outputs. The option is being ignored.", om.UnusedOptionWarning)

            if var_type == 't':
                con['shape'] = (1,)
                con['units'] = time_units if con['units'] is None else con['units']
                con['constraint_path'] = f'timeseries.{time_name}'

            elif var_type == 't_phase':
                con['shape'] = (1,)
                con['units'] = time_units if con['units'] is None else con['units']
                con['constraint_path'] = f'timeseries.{time_name}_phase'

            elif var_type == 'state':
                prefix = 'states:' if phase.timeseries_options['use_prefix'] else ''
                state_shape = phase.state_options[var]['shape']
                state_units = phase.state_options[var]['units']
                con['shape'] = state_shape
                con['units'] = state_units if con['units'] is None else con['units']
                if birkhoff and constraint_type in ('initial', 'final'):
                    con['constraint_path'] = f'boundary_vals.{var}'
                else:
                    con['constraint_path'] = f'timeseries.{prefix}{var}'

            elif var_type == 'parameter':
                param_shape = phase.parameter_options[var]['shape']
                param_units = phase.parameter_options[var]['units']
                con['shape'] = param_shape
                con['units'] = param_units if con['units'] is None else con['units']
                con['constraint_path'] = f'parameter_vals:{var}'

            elif var_type in ['indep_control', 'input_control']:
                prefix = 'controls:' if phase.timeseries_options['use_prefix'] else ''
                control_shape = phase.control_options[var]['shape']
                control_units = phase.control_options[var]['units']

                con['shape'] = control_shape
                con['units'] = control_units if con['units'] is None else con['units']
                if birkhoff and constraint_type in ('initial', 'final'):
                    con['constraint_path'] = f'boundary_vals.{var}'
                else:
                    con['constraint_path'] = f'timeseries.{prefix}{var}'

            elif var_type == 'control_rate':
                prefix = 'control_rates:' if phase.timeseries_options['use_prefix'] else ''
                control_name = var[:-5]
                control_shape = phase.control_options[control_name]['shape']
                control_units = phase.control_options[control_name]['units']
                con['shape'] = control_shape
                con['units'] = get_rate_units(control_units, time_units, deriv=1) \
                    if con['units'] is None else con['units']
                if birkhoff and constraint_type in ('initial', 'final'):
                    con['constraint_path'] = f'boundary_vals.{var}'
                else:
                    con['constraint_path'] = f'timeseries.{prefix}{var}'

            elif var_type == 'control_rate2':
                prefix = 'control_rates:' if phase.timeseries_options['use_prefix'] else ''
                control_name = var[:-6]
                control_shape = phase.control_options[control_name]['shape']
                control_units = phase.control_options[control_name]['units']
                con['shape'] = control_shape
                con['units'] = get_rate_units(control_units, time_units, deriv=2) \
                    if con['units'] is None else con['units']
                if birkhoff and constraint_type in ('initial', 'final'):
                    con['constraint_path'] = f'boundary_vals.{var}'
                else:
                    con['constraint_path'] = f'timeseries.{prefix}{var}'

            elif var_type == 'timeseries_exec_comp_output':
                con['shape'] = (1,)
                con['units'] = None
                con['constraint_path'] = f'timeseries.timeseries_exec_comp.{var}'

            else:
                # Failed to find variable, assume it is in the ODE. This requires introspection.
                ode = phase.options['transcription']._get_ode(phase)

                meta = get_source_metadata(ode, src=var, user_units=con['units'], user_shape=con['shape'])

                con['shape'] = meta['shape']
                con['units'] = meta['units']

                if birkhoff and constraint_type in ('initial', 'final'):
                    con['constraint_path'] = f'boundary_vals.{var}'
                else:
                    con['constraint_path'] = f'timeseries.{con["constraint_name"]}'


def configure_controls_introspection(control_options, ode, time_units='s'):
    """
    Modify control options in-place using introspection of the user-provided ODE.

    Parameters
    ----------
    control_options : dict of {str: ControlOptionsDictionary
        A dictionary keyed by control name containing the options for all controls to be applied
        to the ODE.
    ode : om.System
        An instantiated System that serves as the ODE to which the controls should be applied.
    time_units : str
        The units of time for the Phase.

    Raises
    ------
    ValueError
        If the control or one of its rates are connected to a variable that is tagged as static
        within the ODE.
    """
    ode_inputs = get_promoted_vars(ode, iotypes='input', metadata_keys=['shape', 'units', 'val', 'tags'])
    for name, options in control_options.items():
        targets = _get_targets_metadata(ode_inputs, name=name, user_targets=options['targets'])

        options['targets'] = list(targets.keys())
        if targets:
            if options['units'] is _unspecified:
                options['units'] = _get_common_metadata(targets, metadata_key='units')

            if options['shape'] in _none_or_unspecified:
                shape = _get_common_metadata(targets, metadata_key='shape')
                if len(shape) == 1:
                    options['shape'] = (1,)
                else:
                    options['shape'] = shape[1:]

            if any(['dymos.static_target' in meta['tags'] for meta in targets.values()]):
                raise ValueError(f"Control '{name}' cannot be connected to its targets because one "
                                 f"or more targets are tagged with 'dymos.static_target'.")

        # Now check rate targets
        rate_targets = _get_targets_metadata(ode_inputs, name=f'{name}_rate',
                                             user_targets=options['rate_targets'])

        options['rate_targets'] = list(rate_targets.keys())
        if rate_targets:
            if options['units'] is _unspecified:
                rate_target_units = _get_common_metadata(rate_targets, metadata_key='units')
                options['units'] = time_units if rate_target_units is None else \
                    simplify_unit(f'{rate_target_units}*{time_units}')

            if options['shape'] in _none_or_unspecified:
                shape = _get_common_metadata(rate_targets, metadata_key='shape')
                if len(shape) == 1:
                    options['shape'] = (1,)
                else:
                    options['shape'] = shape[1:]

            if any(['dymos.static_target' in meta['tags'] for meta in rate_targets.values()]):
                raise ValueError(f"Control rate of '{name}' cannot be connected to its targets because one "
                                 f"or more targets are tagged with 'dymos.static_target'.")

        # Now check rate2 targets
        rate2_targets = _get_targets_metadata(ode_inputs, name=f'{name}_rate2',
                                              user_targets=options['rate2_targets'])

        options['rate2_targets'] = list(rate2_targets.keys())
        if rate2_targets:
            if options['units'] is _unspecified:
                rate2_target_units = _get_common_metadata(rate_targets, metadata_key='units')
                options['units'] = f'{time_units**2}' if rate2_target_units is None \
                    else simplify_unit(f'{rate2_target_units}*{time_units}**2')

            if options['shape'] in _none_or_unspecified:
                shape = _get_common_metadata(rate2_targets, metadata_key='shape')
                if len(shape) == 1:
                    options['shape'] = (1,)
                else:
                    options['shape'] = shape[1:]

            if any(['dymos.static_target' in meta['tags'] for meta in rate2_targets.values()]):
                raise ValueError(f"Control rate2 of '{name}' cannot be connected to its targets because one "
                                 f"or more targets are tagged with 'dymos.static_target'.")


def configure_parameters_introspection(parameter_options, ode):
    """
    Modify parameter options in-place using introspection of the user-provided ODE.

    Parameters
    ----------
    parameter_options : dict of {str: ParameterOptionsDictionary
        A dictionary keyed by parameter name containing the options for all parameters to be applied
        to the ODE. Options for 'targets', 'units', 'shape', and 'static_target' are modified in-place.
    ode : om.System
        An instantiated System that serves as the ODE to which the parameters should be applied.
    """
    for name, options in parameter_options.items():
        try:
            targets = _get_targets_metadata(ode, name=name, user_targets=options['targets'])
        except ValueError as e:
            raise ValueError(f'Parameter `{name}` has invalid target(s).\n{str(e)}') from e

        options['targets'] = list(targets.keys())

        static_tagged_targets = {tgt for tgt, meta in targets.items() if 'dymos.static_target' in meta['tags']}

        # This is a bit of a hack. Any target with a shape of (1,) is unambiguously static.
        # We may want to consider forcing users to tag these as static for dymos 2.0.0
        shape_1_targets = {tgt for tgt, meta in targets.items() if meta['shape'] == (1,)}
        if options['static_targets'] is _unspecified:
            options['static_targets'] = static_tagged_targets.union(shape_1_targets)
        elif options['static_targets']:
            options['static_targets'] = options['targets'].copy()
        else:
            options['static_targets'] = []

        if static_tagged_targets and not options['static_targets']:
            raise ValueError(f"Parameter `{name}` has invalid target(s).\n"
                             f"User has specified 'static_target = False' for parameter `{name}`,\nbut one or more "
                             f"targets is tagged with 'dymos.static_target':\n{static_tagged_targets}")

        if options['units'] is _unspecified:
            options['units'] = _get_common_metadata(targets, metadata_key='units')

        # Check that all targets have the same shape.
        tgt_shapes = {}
        # First find the shapes of the static targets
        for tgt, meta in targets.items():
            if tgt in options['static_targets']:
                tgt_shapes[tgt] = meta['shape']
            else:
                if len(meta['shape']) == 1:
                    tgt_shapes[tgt] = (1,)
                else:
                    tgt_shapes[tgt] = meta['shape'][1:]
        # Check that they're unique
        if len(set(tgt_shapes.values())) > 1:
            raise RuntimeError(f'Invalid targets for parameter `{name}`.\n'
                               f'Targets have multiple shapes.\n'
                               f'{tgt_shapes}')
        elif len(set(tgt_shapes.values())) == 1:
            introspected_shape = next(iter(set(tgt_shapes.values())))
        else:
            introspected_shape = None

        if options['shape'] in _none_or_unspecified:
            if isinstance(options['val'], Number):
                options['shape'] = introspected_shape
            else:
                options['shape'] = np.asarray(options['val']).shape
        else:
            if introspected_shape is not None and options['shape'] != introspected_shape:
                raise RuntimeError(f'Shape provided to parameter `{name}` differs from its targets.\n'
                                   f'Given shape: {options["shape"]}\n'
                                   f'Target shapes:\n'
                                   f'{tgt_shapes}')

        options['val'], options['shape'] = ensure_compatible(name, options['val'], options['shape'])


def configure_time_introspection(time_options, ode):
    """
    Modify time options in-place using introspection of the user-provided ODE.

    Parameters
    ----------
    time_options : dict of {str: TimeOptionsDictionary
        A dictionary keyed by control name containing the options for all controls to be applied
        to the ODE. Options for 'targets', 't_phase_targets', and 'units' are modified in-place.
    ode : om.System
        An instantiated System that serves as the ODE to which the controls should be applied.

    Raises
    ------
    ValueError
        If time or time_phase are connected to a variable that is tagged as static
        within the ODE.
    """
    ode_inputs = get_promoted_vars(ode, 'input', metadata_keys=['shape', 'val', 'units', 'tags'])
    time_name = time_options['name']
    t_phase_name = f'{time_name}_phase'

    targets = _get_targets_metadata(ode_inputs, name=time_name, user_targets=time_options['targets'])

    time_options['targets'] = targets

    if time_options['units'] is _unspecified:
        time_options['units'] = _get_common_metadata(targets, 'units')

    if any(['dymos.static_target' in meta['tags'] for meta in targets.values()]):
        raise ValueError(f"The integration variable {time_name} cannot be connected to its targets because one "
                         f"or more targets are tagged with 'dymos.static_target'.")

    # t_phase
    targets = _get_targets_metadata(ode_inputs, name=t_phase_name, user_targets=time_options['time_phase_targets'])

    time_options['time_phase_targets'] = targets

    if any(['dymos.static_target' in meta['tags'] for meta in targets.values()]):
        raise ValueError("'t_phase' cannot be connected to its targets because one "
                         "or more targets are tagged with 'dymos.static_target'.")


def configure_states_introspection(state_options, time_options, control_options, parameter_options,
                                   ode):
    """
    Modifies state options in-place, automatically determining 'targets', 'units', and 'shape' if necessary.

    The precedence rules for the state shape and units are as follows:
    1. If the user has specified units and shape in the state options, use those.
    2a. If the user has not specified shape, and targets exist, then pull the shape from the targets.
    2b. If the user has not specified shape and no targets exist, then pull the shape from the rate source.
    2c. If shape cannot be inferred, assume (1,)
    3a. If the user has not specified units, first try to pull units from a target
    3b. If there are no targets, pull units from the rate source and multiply by time units.

    Parameters
    ----------
    state_options : dict of {str: StateOptionsDictionary}
        The state variables to be configured.
    time_options : TimeOptionsDictionary
        The time options.
    control_options : dict of {str: ControlOptionsDictionary}
        The options for each control.
    parameter_options : dict of {str: ParameterOptionsDictionary}
        The options for each parameter.
    ode : System
        The OpenMDAO system which provides the state rates as outputs.
    """
    time_units = time_options['units']
    ode_inputs = get_promoted_vars(ode, 'input', metadata_keys=['units', 'shape', 'val', 'tags'])
    ode_outputs = get_promoted_vars(ode, 'output', metadata_keys=['units', 'shape', 'val', 'tags'])

    for state_name, options in state_options.items():
        # Automatically determine targets of state if left _unspecified
        targets = _get_targets_metadata(ode_inputs, state_name,
                                        user_targets=options['targets'])

        options['targets'] = list(targets.keys())
        if targets:
            if options['units'] is _unspecified:
                options['units'] = _get_common_metadata(targets, metadata_key='units')

            if options['shape'] in _none_or_unspecified:
                shape = _get_common_metadata(targets, metadata_key='shape')
                if len(shape) == 1:
                    options['shape'] = (1,)
                else:
                    options['shape'] = shape[1:]

            if any(['dymos.static_target' in meta['tags'] for meta in targets.values()]):
                raise ValueError(f"State '{state_name}' cannot be connected to its targets because one "
                                 f"or more targets are tagged with 'dymos.static_target'.")

        # 3. Attempt rate-source introspection
        rate_src = options['rate_source']
        rate_src_type = classify_var(rate_src, time_options, state_options, parameter_options, control_options)

        if rate_src_type in {'t', 't_phase'}:
            rate_src_units = time_options['units']
            rate_src_shape = (1,)
        elif rate_src_type == 'state':
            rate_src_units = state_options[rate_src]['units']
            rate_src_shape = state_options[rate_src]['shape']
        elif rate_src_type in ['input_control', 'indep_control']:
            rate_src_units = control_options[rate_src]['units']
            rate_src_shape = control_options[rate_src]['shape']
        elif rate_src_type == 'parameter':
            rate_src_units = parameter_options[rate_src]['units']
            rate_src_shape = parameter_options[rate_src]['shape']
        elif rate_src_type == 'control_rate':
            control_name = rate_src[:-5]
            control = control_options[control_name]
            rate_src_units = get_rate_units(control['units'], time_units, deriv=1)
            rate_src_shape = control['shape']
        elif rate_src_type == 'control_rate2':
            control_name = rate_src[:-6]
            control = control_options[control_name]
            rate_src_units = get_rate_units(control['units'], time_units, deriv=2)
            rate_src_shape = control['shape']
        elif rate_src_type == 'ode':
            meta = get_source_metadata(ode_outputs, src=rate_src, user_units=options['units'], user_shape=options['shape'])
            rate_src_shape = meta['shape']
            rate_src_units = meta['units']
        else:
            rate_src_shape = (1,)
            rate_src_units = None

        if options['shape'] in _none_or_unspecified:
            options['shape'] = rate_src_shape

        if options['units'] is _unspecified:
            if rate_src_units is None:
                options['units'] = time_units
            else:
                if time_units is None:
                    raise RuntimeError(f'Unable to infer the units of state variable `{state_name}` from\n'
                                       f'the rate units because the time units of the phase are set to None.\n'
                                       f'Change the time units to something other than None, or explicitly\n'
                                       f'set the state units using one of the following options:\n'
                                       f'- Tag the state rate source `{rate_src}` with `dymos.state_units:{{units}}`\n'
                                       f'- Use the `set_state_options(\'{state_name}\', units={{units}})` method on the phase.')
                else:
                    options['units'] = simplify_unit(f'{rate_src_units}*{time_units}')


def configure_analytic_states_introspection(state_options, ode):
    """
    Modifies state options in-place, automatically determining 'targets', 'units', and 'shape' if necessary.

    The precedence rules for the state shape and units are as follows:
    1. If the user has specified units and shape in the state options, use those.
    2a. If the user has not specified shape, and targets exist, then pull the shape from the targets.
    2b. If the user has not specified shape and no targets exist, then pull the shape from the rate source.
    2c. If shape cannot be inferred, assume (1,)
    3a. If the user has not specified units, first try to pull units from a target
    3b. If there are no targets, pull units from the rate source and multiply by time units.

    Parameters
    ----------
    state_options : dict of {str: StateOptionsDictionary}
        The state variables to be configured.
    ode : System
        The OpenMDAO system which provides the state rates as outputs.
    """
    ode_outputs = get_promoted_vars(ode, 'output')

    for state_name, options in state_options.items():
        # Automatically determine targets of state if left _unspecified
        source = options['source'] if options['source'] else state_name
        meta = get_source_metadata(ode_outputs, src=source, user_units=options['units'], user_shape=options['shape'])
        src_shape = meta['shape']
        src_units = meta['units']

        if 'dymos.static_output' in meta['tags']:
            raise RuntimeError(f'ODE output {source} is tagged with `dymos.static_output` and cannot be used as a '
                               f'state variable in an AnalyticPhase.')

        if options['shape'] in _none_or_unspecified:
            options['shape'] = src_shape

        if options['units'] is _unspecified:
            options['units'] = src_units


def configure_states_discovery(state_options, ode):
    """
    Searches phase output metadata for any declared states and adds them.

    Parameters
    ----------
    state_options : dict
        The dictionary of options for each state in the phase.
    ode : System
        The System instance providing the ODE for the phase.
    """
    out_meta = ode.get_io_metadata(iotypes='output', metadata_keys=['tags'],
                                   get_remote=True)

    for name, meta in out_meta.items():
        tags = meta['tags']
        prom_name = meta['prom_name']
        state = None
        for tag in sorted(tags):

            # Declared as rate_source.
            if tag.startswith('dymos.state_rate_source:') or tag.startswith('state_rate_source:'):
                state = tag.rpartition(':')[-1]
                if tag.startswith('state_rate_source:'):
                    msg = f"The tag '{tag}' has a deprecated format and will no longer work in " \
                          f"dymos version 2.0.0. Use 'dymos.state_rate_source:{state}' instead."
                    om.issue_warning(msg, category=om.OMDeprecationWarning)
                if state not in state_options:
                    state_options[state] = StateOptionsDictionary()
                    state_options[state]['name'] = state

                if state_options[state]['rate_source'] is not None:
                    if state_options[state]['rate_source'] != prom_name:
                        raise ValueError(f"rate_source has been declared twice for state "
                                         f"'{state}' which is tagged on '{name}'.")

                state_options[state]['rate_source'] = prom_name

            # Declares units for state.
            if tag.startswith('dymos.state_units:') or tag.startswith('state_units:'):
                tagged_state_units = tag.rpartition(':')[-1]
                if tag.startswith('state_units:'):
                    msg = f"The tag '{tag}' has a deprecated format and will no longer work in " \
                          f"dymos version 2.0.0. Use 'dymos.{tag}' instead."
                    om.issue_warning(msg, category=om.OMDeprecationWarning)
                if state is None:
                    raise ValueError(f"'{tag}' tag declared on '{prom_name}' also requires "
                                     f"that the 'dymos.state_rate_source:{tagged_state_units}' "
                                     f"tag be declared.")
                state_options[state]['units'] = tagged_state_units

    # Check over all existing states and make sure we aren't missing any rate sources.
    for name, options in state_options.items():
        if options['rate_source'] is None:
            raise ValueError(f"State '{name}' is missing a rate_source.")


def configure_analytic_states_discovery(state_options, ode):
    """
    Searches phase output metadata for any declared states and adds them.

    Parameters
    ----------
    state_options : dict
        The dictionary of options for each state in the phase.
    ode : System
        The System instance providing the ODE for the phase.
    """
    out_meta = ode.get_io_metadata(iotypes='output', metadata_keys=['tags'],
                                   get_remote=True)

    for name, meta in out_meta.items():
        tags = meta['tags']
        prom_name = meta['prom_name']
        state = None
        for tag in sorted(tags):

            # Declared as rate_source.
            if tag.startswith('dymos.state_source:'):
                state = tag.rpartition(':')[-1]
                if state not in state_options:
                    state_options[state] = StateOptionsDictionary()
                    state_options[state]['name'] = state

                if state_options[state]['source'] is not None:
                    if state_options[state]['source'] != prom_name:
                        raise ValueError(f"source has been declared twice for state "
                                         f"'{state}' which is tagged on '{name}'.")

                state_options[state]['source'] = prom_name

            # Declares units for state.
            if tag.startswith('dymos.state_units:') or tag.startswith('state_units:'):
                tagged_state_units = tag.rpartition(':')[-1]
                if state is None:
                    raise ValueError(f"'{tag}' tag declared on '{prom_name}' also requires "
                                     f"that the 'dymos.state_source:{tagged_state_units}' "
                                     f"tag be declared.")
                state_options[state]['units'] = tagged_state_units

    # Check over all existing states and make sure we aren't missing any rate sources.
    for name, options in state_options.items():
        if options['source'] is None:
            raise ValueError(f"State '{name}' is missing a source.")


def configure_timeseries_output_glob_expansion(phase):
    """
    Modify timeseries outputs in-place using introspection to expand any glob patterns.

    Parameters
    ----------
    phase : Phase
        The phase object whose boundary and path constraints are to be introspected.
    """
    transcription = phase.options['transcription']
    ode = transcription._get_ode(phase)
    ode_outputs = get_promoted_vars(ode, 'output')

    new_outputs = {}

    # Step 1: Expand globs
    for ts_name, ts_meta in phase._timeseries.items():

        explicit_requests = set([output['name'] for output in ts_meta['outputs'].values() if '*' not in output['name']])

        for output_name, output_options in ts_meta['outputs'].items():

            if '*' in output_name:
                matching_outputs = filter_outputs(output_name, ode_outputs)
                wildcard_units = {} if output_options['wildcard_units'] is None else output_options['wildcard_units']

                for op, meta in matching_outputs.items():
                    if op not in explicit_requests and 'dymos.static_output' not in meta['tags']:
                        new_output = TimeseriesOutputOptionsDictionary()
                        new_output['name'] = op
                        new_output['output_name'] = opname = op.split('.')[-1]
                        new_output['units'] = _unspecified if op not in wildcard_units else wildcard_units[op]
                        new_output['shape'] = _unspecified
                        if opname not in explicit_requests and opname in new_outputs:
                            raise RuntimeError(f'{phase.pathname}: The glob pattern `{output_name}` matches multiple '
                                               f'outputs in the ODE.\n'
                                               f'Add these outputs explicitly with unique output names using the\n'
                                               f'output_name argument to avoid this error.\n'
                                               f'Colliding names: {op}  {new_outputs[opname]["name"]}')
                        else:
                            new_outputs[new_output['output_name']] = new_output
            else:
                new_outputs[output_name] = output_options

        phase._timeseries[ts_name]['outputs'] = new_outputs


def configure_timeseries_output_introspection(phase):
    """
    Modify timeseries outputs in-place using introspection to find output units and shape.

    Parameters
    ----------
    phase : Phase
        The phase object whose timeseries outputs are to be introspected.
    """
    configure_timeseries_output_glob_expansion(phase)

    transcription = phase.options['transcription']

    for ts_name, ts_opts in phase._timeseries.items():

        not_found = set()

        for output_name, output_options in ts_opts['outputs'].items():

            try:
                output_meta = transcription._get_timeseries_var_source(output_options['name'],
                                                                       output_options['output_name'],
                                                                       phase=phase)
            except ValueError:
                not_found.add(output_name)
                raise

            output_options['src'] = output_meta['src']
            output_options['src_idxs'] = output_meta['src_idxs']

            if output_options['shape'] in (None, _unspecified):
                output_options['shape'] = output_meta['shape']

            if output_options['units'] in (None, _unspecified):
                output_options['units'] = output_meta['units']

        if not_found:
            sorted_list = ', '.join(sorted([ts_opts['outputs'][output_name]['name'] for output_name in not_found]))
            om.issue_warning(f'{phase.pathname}: The following timeseries outputs were requested but not found in the '
                             f'ODE: {sorted_list}')

        for s in not_found:
            ts_opts['outputs'].pop(s)


def filter_outputs(patterns, sys):
    """
    Find all outputs of the given system that match one or more of the strings given in patterns.

    Parameters
    ----------
    patterns : str or Sequence
        A string or sequence of strings to be matched in the outputs of the given system.  These
        may include glob patterns.
    sys : System or dict
        The OpenMDAO system whose outputs are to be filtered, or a dictionary of outputs as returned by
        get_promoted_vars.

    Returns
    -------
    dict of {str: dict}
        A dictionary where the matching output names are the keys and the associated dict provides
        the 'units' and 'shapes' metadata.
    """
    outputs = sys if isinstance(sys, dict) else get_promoted_vars(sys, iotypes='output', metadata_keys=['shape', 'units', 'tags'])
    _patterns = [patterns] if isinstance(patterns, str) else patterns

    output_names = list(outputs.keys())
    filtered = set()
    results = {}

    for pattern in _patterns:
        filtered.update(fnmatch.filter(output_names, pattern))

    for var in filtered:
        results[var] = {'units': outputs[var]['units'], 'shape': outputs[var]['shape'], 'tags': outputs[var]['tags']}

    return results


def _configure_boundary_balance_introspection(phase):
    """
    Modify duration balance options in-place using introspection of the phase and its ODE.

    Parameters
    ----------
    phase : Phase
        The phase object whose boundary and path constraints are to be introspected.
    """
    time_units = phase.time_options['units']

<<<<<<< HEAD
    for param_name, options in phase.boundary_balance_options.items():
        resid_name = options['name']
        resid_units = options.get('eq_units', None)
        resid_shape = options.get('shape', None)

        # Determine the path to the variable which we will be constraining
        resid_type = phase.classify_var(resid_name)

        if param_name == 't_initial':
            param_units = phase.time_options['units']
            param_bounds = phase.time_options['initial_bounds']
        elif param_name == 't_duration':
            param_units = phase.time_options['units']
            param_bounds = phase.time_options['duration_bounds']
        elif param_name in phase.parameter_options:
            param_units = phase.parameter_options[param_name]['units']
            param_bounds = tuple(phase.parameter_options[param_name][k] for k in ('lower', 'upper'))
        elif param_name.startswith('initial_states:'):
            state_name = ':'.join(param_name.split(':')[1:])
            param_units = phase.state_options[state_name]['units']
            param_bounds = phase.state_options[state_name]['initial_bounds']
        elif param_name.startswith('final_states:'):
            state_name = ':'.join(param_name.split(':')[1:])
            param_units = phase.state_options[state_name]['units']
            param_bounds = phase.state_options[state_name]['final_bounds']
        else:
            raise ValueError(f'{phase.msginfo}: For boundary balance, param must be one of t_initial, t_duration, '
                             'a parameter in the phase, initial_states:{name}, or final_states:{name}')
=======
    options = phase.time_options['t_duration_balance_options']

    # Determine the path to the variable which we will be constraining
    var = options['name']
    var_type = phase.classify_var(var)

    if var != options['balance_name'] is not None and var_type != 'ode':
        om.issue_warning(f"Option 'balance_name' on duration residual {var} is only "
                         f"valid for ODE outputs. The option is being ignored.", om.UnusedOptionWarning)

    if var_type == 't' or var_type == 't_phase':
        raise ValueError(f'Cannot use a variable of type {var_type} in the duration balance')

    elif var_type == 'state':
        prefix = 'states:' if dymos_options['use_timeseries_prefix'] else ''
        state_shape = phase.state_options[var]['shape']
        state_units = phase.state_options[var]['units']
        options['shape'] = state_shape
        options['units'] = state_units if options['units'] is None else options['units']
        options['var_path'] = f'timeseries.{prefix}{var}'

    elif var_type == 'parameter':
        param_shape = phase.parameter_options[var]['shape']
        param_units = phase.parameter_options[var]['units']
        options['shape'] = param_shape
        options['units'] = param_units if options['units'] is None else options['units']
        options['var_path'] = f'parameter_vals:{var}'

    elif var_type in ['indep_control', 'input_control']:
        prefix = 'controls:' if dymos_options['use_timeseries_prefix'] else ''
        control_shape = phase.control_options[var]['shape']
        control_units = phase.control_options[var]['units']

        options['shape'] = control_shape
        options['units'] = control_units if options['units'] is None else options['units']
        options['var_path'] = f'timeseries.{prefix}{var}'

    elif var_type == 'control_rate':
        prefix = 'control_rates:' if dymos_options['use_timeseries_prefix'] else ''
        control_name = var[:-5]
        control_shape = phase.control_options[control_name]['shape']
        control_units = phase.control_options[control_name]['units']
        options['shape'] = control_shape
        options['units'] = get_rate_units(control_units, time_units, deriv=1) \
            if options['units'] is None else options['units']
        options['var_path'] = f'timeseries.{prefix}{var}'

    elif var_type == 'control_rate2':
        prefix = 'control_rates:' if dymos_options['use_timeseries_prefix'] else ''
        control_name = var[:-6]
        control_shape = phase.control_options[control_name]['shape']
        control_units = phase.control_options[control_name]['units']
        options['shape'] = control_shape
        options['units'] = get_rate_units(control_units, time_units, deriv=2) \
            if options['units'] is None else options['units']
        options['var_path'] = f'timeseries.{prefix}{var}'

    elif var_type == 'timeseries_exec_comp_output':
        options['shape'] = (1,)
        options['units'] = None
        options['var_path'] = f'timeseries.timeseries_exec_comp.{var}'
>>>>>>> 52d866b1

        if options.get('units', _unspecified) is _unspecified:
            options['units'] = param_units

        if options.get('lower', _unspecified) is _unspecified:
            if param_bounds is None:
                options['lower'] = None
            else:
                options['lower'] = param_bounds[0]

        if options.get('upper', _unspecified) is _unspecified:
            if param_bounds is None:
                options['upper'] = None
            else:
                options['upper'] = param_bounds[1]

        if resid_type in ['t', 't_phase']:
            options['eq_units'] = time_units
        elif resid_type == 'state':
            if resid_name.startswith('initial_states:') or resid_name.startswith('final_states:'):
                state_name = ':'.join(resid_name.split(':')[1:])
            else:
                state_name = resid_name
            options['eq_units'] = phase.state_options[state_name]['units']
        elif resid_type == 'parameter':
            options['eq_units'] = phase.parameter[resid_name]['units']
        elif resid_type in ['input_control', 'indep_control']:
            options['eq_units'] = phase.control_options[resid_name]['units']
        elif resid_type == 'control_rate':
            control_units = phase.state_options[resid_name]['units']
            options['eq_units'] = get_rate_units(control_units, time_units, deriv=1)
        elif resid_type == 'control_rate2':
            options['eq_units'] = get_rate_units(control_units, time_units, deriv=2)
        elif resid_type == 'ode':
            # Failed to find variable, assume it is in the ODE. This requires introspection.
            ode = phase.options['transcription']._get_ode(phase)
            meta = get_source_metadata(ode, src=resid_name, user_units=resid_units, user_shape=resid_shape)
            options['eq_units'] = meta['units']
        else:
            raise ValueError(f'{phase.msginfo}: Unable to find boundary balance name {resid_name}')


def _configure_constraint_introspection(phase):
    """
    Modify constraint options in-place using introspection of the phase and its ODE.

    Parameters
    ----------
    phase : Phase
        The phase object whose boundary and path constraints are to be introspected.
    """
    from ..transcriptions import Birkhoff
    birkhoff = isinstance(phase.options['transcription'], Birkhoff)

    for constraint_type, constraints in [('initial', phase._initial_boundary_constraints),
                                         ('final', phase._final_boundary_constraints),
                                         ('path', phase._path_constraints)]:

        time_units = phase.time_options['units']
        time_name = phase.time_options['name']

        for con in constraints:
            # Determine the path to the variable which we will be constraining
            var = con['constraint_name'] if con['is_expr'] else con['name']
            var_type = phase.classify_var(var)

            if var != con['constraint_name'] is not None and var_type != 'ode':
                om.issue_warning(f"Option 'constraint_name' on {constraint_type} constraint {var} is only "
                                 f"valid for ODE outputs. The option is being ignored.", om.UnusedOptionWarning)

            if var_type == 't':
                con['shape'] = (1,)
                con['units'] = time_units if con['units'] is None else con['units']
                con['constraint_path'] = f'timeseries.{time_name}'

            elif var_type == 't_phase':
                con['shape'] = (1,)
                con['units'] = time_units if con['units'] is None else con['units']
                con['constraint_path'] = f'timeseries.{time_name}_phase'

            elif var_type == 'state':
                prefix = 'states:' if phase.timeseries_options['use_prefix'] else ''
                state_shape = phase.state_options[var]['shape']
                state_units = phase.state_options[var]['units']
                con['shape'] = state_shape
                con['units'] = state_units if con['units'] is None else con['units']
                if birkhoff and constraint_type in ('initial', 'final'):
                    con['constraint_path'] = f'boundary_vals.{var}'
                else:
                    con['constraint_path'] = f'timeseries.{prefix}{var}'

            elif var_type == 'parameter':
                param_shape = phase.parameter_options[var]['shape']
                param_units = phase.parameter_options[var]['units']
                con['shape'] = param_shape
                con['units'] = param_units if con['units'] is None else con['units']
                con['constraint_path'] = f'parameter_vals:{var}'

            elif var_type in ['indep_control', 'input_control']:
                prefix = 'controls:' if phase.timeseries_options['use_prefix'] else ''
                control_shape = phase.control_options[var]['shape']
                control_units = phase.control_options[var]['units']

                con['shape'] = control_shape
                con['units'] = control_units if con['units'] is None else con['units']
                if birkhoff and constraint_type in ('initial', 'final'):
                    con['constraint_path'] = f'boundary_vals.{var}'
                else:
                    con['constraint_path'] = f'timeseries.{prefix}{var}'

            elif var_type == 'control_rate':
                prefix = 'control_rates:' if phase.timeseries_options['use_prefix'] else ''
                control_name = var[:-5]
                control_shape = phase.control_options[control_name]['shape']
                control_units = phase.control_options[control_name]['units']
                con['shape'] = control_shape
                con['units'] = get_rate_units(control_units, time_units, deriv=1) \
                    if con['units'] is None else con['units']
                if birkhoff and constraint_type in ('initial', 'final'):
                    con['constraint_path'] = f'boundary_vals.{var}'
                else:
                    con['constraint_path'] = f'timeseries.{prefix}{var}'

            elif var_type == 'control_rate2':
                prefix = 'control_rates:' if phase.timeseries_options['use_prefix'] else ''
                control_name = var[:-6]
                control_shape = phase.control_options[control_name]['shape']
                control_units = phase.control_options[control_name]['units']
                con['shape'] = control_shape
                con['units'] = get_rate_units(control_units, time_units, deriv=2) \
                    if con['units'] is None else con['units']
                if birkhoff and constraint_type in ('initial', 'final'):
                    con['constraint_path'] = f'boundary_vals.{var}'
                else:
                    con['constraint_path'] = f'timeseries.{prefix}{var}'

            elif var_type == 'timeseries_exec_comp_output':
                con['shape'] = (1,)
                con['units'] = None
                con['constraint_path'] = f'timeseries.timeseries_exec_comp.{var}'

            else:
                # Failed to find variable, assume it is in the ODE. This requires introspection.
                ode = phase.options['transcription']._get_ode(phase)

                meta = get_source_metadata(ode, src=var, user_units=con['units'], user_shape=con['shape'])

                con['shape'] = meta['shape']
                con['units'] = meta['units']

                if birkhoff and constraint_type in ('initial', 'final'):
                    con['constraint_path'] = f'boundary_vals.{var}'
                else:
                    con['constraint_path'] = f'timeseries.{con["constraint_name"]}'


def _get_targets_metadata(ode, name, user_targets=_unspecified):
    """
    Return the targets of a variable in a given ODE system and their metadata.

    If the targets of the state is _unspecified, and the state name is a top level input name
    in the ODE, then the state values are automatically connected to that top-level input.
    If _unspecified and not a top-level input of the ODE, no connection is made.
    If targets is explicitly None, then no connection is made.
    Otherwise, if the user specified some other string or sequence of strings as targets, then
    those are returned.

    Parameters
    ----------
    ode : om.System or dict
        The OpenMDAO system which serves as the ODE for dymos, or a dictionary of the ODE inputs and their metadata
        from a previous call to _get_targets_metadata. If given as the ODE system, it should already have had its setup
        and configure methods called.
    name : str
        The name of the variable whose targets are desired.
    user_targets : str or None or Sequence or _unspecified
        Targets for the variable as given by the user.

    Returns
    -------
    targets : dict
        A dictionary of target inputs in the ODE and metadata associated with each target.

    Notes
    -----
    This method requires that the ODE has run its setup and configure methods.  Thus,
    this method should be called from configure of some parent Group, and the ODE should
    be a system within that Group.
    """
    ode_inputs = ode if isinstance(ode, dict) else get_promoted_vars(ode,
                                                                     iotypes='input',
                                                                     metadata_keys=['shape', 'units',
                                                                                    'val', 'tags'])

    targets = {t: {} for t in get_targets(ode_inputs, name, user_targets=user_targets)}

    for tgt in targets:
        if tgt not in ode_inputs:
            raise ValueError(f"No such ODE input: '{tgt}'.")

    for tgt, options in targets.items():
        options['units'] = ode_inputs[tgt]['units']
        options['shape'] = ode_inputs[tgt]['shape']
        options['val'] = ode_inputs[tgt]['val']
        options['tags'] = ode_inputs[tgt]['tags']

    return targets


def _get_common_metadata(targets, metadata_key):
    """
    Given a dictionary containing targets and their metadata, return the value associated
    with the given metadata key if that value is common to all targets, otherwise raise an
    Exception.

    Parameters
    ----------
    targets : dict
        A dictionary of targets and their metadata which must include the desired metadata key.
    metadata_key : str
        The metadata key desired.

    Returns
    -------
    object
        The common metadata value shared by all targets.

    Raises
    ------
    ValueError
        ValueError is raised if the targets do not all have the same metadata value.
    """
    meta_set = {meta[metadata_key] for meta in targets.values()}

    if len(meta_set) == 1:
        return next(iter(meta_set))
    elif len(meta_set) == 0:
        raise RuntimeError(f'Unable to automatically assign {metadata_key} based on targets. \n'
                           f'No targets were found.')
    else:
        err_dict = {tgt: meta[metadata_key] for tgt, meta in targets.items()}
        raise RuntimeError(f'Unable to automatically assign {metadata_key} based on targets.\n'
                           f'Targets have multiple {metadata_key} assigned:\n{err_dict}.\n'
                           f'Either promote targets and use set_input_defaults to assign common\n'
                           f'{metadata_key}, or explicitly provide {metadata_key} to the variable.')


def get_source_metadata(ode, src, user_units=_unspecified, user_shape=_unspecified):
    """
    Return the units and shape of output src in the given ODE.

    If the targets of the state is _unspecified, and the state name is a top level input name
    in the ODE, then the state values are automatically connected to that top-level input.
    If _unspecified and not a top-level input of the ODE, no connection is made.
    If targets is explicitly None, then no connection is made.
    Otherwise, if the user specified some other string or sequence of strings as targets, then
    those are returned.

    Parameters
    ----------
    ode : openmdao.core.System or dict
        The OpenMDAO system which serves as the ODE for dymos, or a dictionary of promoted output names and
        corresponding metadata from get_promoted_vars.  If given as a system, it should already have
        had its setup and configure methods called.
    src : str
        The relative path in the ODE to the source variable whose metadata is requested.
    user_units : str or None or Sequence or _unspecified
        Units for the variable as given by the user.
    user_shape : str or None or Sequence or _unspecified
        Shape for the variable as given by the user.

    Returns
    -------
    dict
        A dictionary containing the metadata for the source. This consists of shape, units, and tags.

    Notes
    -----
    This method requires that the ODE has run its setup and configure methods.  Thus,
    this method should be called from configure of some parent Group, and the ODE should
    be a system within that Group.
    """
    meta = {}
    ode_outputs = ode if isinstance(ode, dict) else get_promoted_vars(ode, iotypes='output')

    if src not in ode_outputs:
        raise ValueError(f"Unable to find the source '{src}' in the ODE.")

    if user_units in _none_or_unspecified:
        meta['units'] = ode_outputs[src]['units']
    else:
        meta['units'] = user_units

    if user_shape in _none_or_unspecified:
        ode_shape = ode_outputs[src]['shape']
        meta['shape'] = (1,) if len(ode_shape) == 1 else ode_shape[1:]
    else:
        meta['shape'] = user_shape

    meta['tags'] = ode_outputs[src]['tags']

    return meta<|MERGE_RESOLUTION|>--- conflicted
+++ resolved
@@ -851,7 +851,6 @@
     """
     time_units = phase.time_options['units']
 
-<<<<<<< HEAD
     for param_name, options in phase.boundary_balance_options.items():
         resid_name = options['name']
         resid_units = options.get('eq_units', None)
@@ -880,69 +879,6 @@
         else:
             raise ValueError(f'{phase.msginfo}: For boundary balance, param must be one of t_initial, t_duration, '
                              'a parameter in the phase, initial_states:{name}, or final_states:{name}')
-=======
-    options = phase.time_options['t_duration_balance_options']
-
-    # Determine the path to the variable which we will be constraining
-    var = options['name']
-    var_type = phase.classify_var(var)
-
-    if var != options['balance_name'] is not None and var_type != 'ode':
-        om.issue_warning(f"Option 'balance_name' on duration residual {var} is only "
-                         f"valid for ODE outputs. The option is being ignored.", om.UnusedOptionWarning)
-
-    if var_type == 't' or var_type == 't_phase':
-        raise ValueError(f'Cannot use a variable of type {var_type} in the duration balance')
-
-    elif var_type == 'state':
-        prefix = 'states:' if dymos_options['use_timeseries_prefix'] else ''
-        state_shape = phase.state_options[var]['shape']
-        state_units = phase.state_options[var]['units']
-        options['shape'] = state_shape
-        options['units'] = state_units if options['units'] is None else options['units']
-        options['var_path'] = f'timeseries.{prefix}{var}'
-
-    elif var_type == 'parameter':
-        param_shape = phase.parameter_options[var]['shape']
-        param_units = phase.parameter_options[var]['units']
-        options['shape'] = param_shape
-        options['units'] = param_units if options['units'] is None else options['units']
-        options['var_path'] = f'parameter_vals:{var}'
-
-    elif var_type in ['indep_control', 'input_control']:
-        prefix = 'controls:' if dymos_options['use_timeseries_prefix'] else ''
-        control_shape = phase.control_options[var]['shape']
-        control_units = phase.control_options[var]['units']
-
-        options['shape'] = control_shape
-        options['units'] = control_units if options['units'] is None else options['units']
-        options['var_path'] = f'timeseries.{prefix}{var}'
-
-    elif var_type == 'control_rate':
-        prefix = 'control_rates:' if dymos_options['use_timeseries_prefix'] else ''
-        control_name = var[:-5]
-        control_shape = phase.control_options[control_name]['shape']
-        control_units = phase.control_options[control_name]['units']
-        options['shape'] = control_shape
-        options['units'] = get_rate_units(control_units, time_units, deriv=1) \
-            if options['units'] is None else options['units']
-        options['var_path'] = f'timeseries.{prefix}{var}'
-
-    elif var_type == 'control_rate2':
-        prefix = 'control_rates:' if dymos_options['use_timeseries_prefix'] else ''
-        control_name = var[:-6]
-        control_shape = phase.control_options[control_name]['shape']
-        control_units = phase.control_options[control_name]['units']
-        options['shape'] = control_shape
-        options['units'] = get_rate_units(control_units, time_units, deriv=2) \
-            if options['units'] is None else options['units']
-        options['var_path'] = f'timeseries.{prefix}{var}'
-
-    elif var_type == 'timeseries_exec_comp_output':
-        options['shape'] = (1,)
-        options['units'] = None
-        options['var_path'] = f'timeseries.timeseries_exec_comp.{var}'
->>>>>>> 52d866b1
 
         if options.get('units', _unspecified) is _unspecified:
             options['units'] = param_units
