from collections.abc import Sequence

import numpy as np

import openmdao.api as om
from openmdao.utils.om_warnings import warn_deprecation

from ..pseudospectral.components import PseudospectralTimeseriesOutputComp
from .explicit_shooting_continuity_comp import ExplicitShootingContinuityComp
from ..transcription_base import TranscriptionBase
from ..grid_data import GaussLobattoGrid, RadauGrid, UniformGrid
from .ode_integration_comp import ODEIntegrationComp
from ..._options import options as dymos_options
from ...utils.misc import get_rate_units, CoerceDesvar
from ...utils.indexing import get_src_indices_by_row
from ...utils.introspection import get_promoted_vars, get_source_metadata, get_targets, get_target_metadata
from ...utils.constants import INF_BOUND
from ..common import TimeComp, TimeseriesOutputGroup, ControlGroup, PolynomialControlGroup, \
    ParameterComp


class ExplicitShooting(TranscriptionBase):
    """
    The Transcription class for single explicit shooting.

    This transcription uses an external explicit integrator to propagate the states, and optionally their
    sensitivities wrt the 'inputs' to the integration.

    If we view integration as a function

    .. math::

    \bar{x}_{f} = \mathcal{I}(\bar{x}_0, t_0, t_d, \bar{\theta}) = \bar{x}_{0} + \int_{t_0}^{t_0+t_d} \left( f_{ode}(\bar{x}, t, \bar{\theta}) \right) dt

    then the inputs are the initial states ($\bar{x}$), the initial time and duration ($t_0$ and $t_d$), and some set
    of parameters that impact the ODE ($\theta$). For Dymos, $\theta$ may include the phase parameters, or the node values
    that govern the shape of the controls and polynomial controls.

    Parameters
    ----------
    **kwargs : dict
        Dictionary of arguments.
    """  # nopep8: E501, W605
    def __init__(self, **kwargs):
        super(ExplicitShooting, self).__init__(**kwargs)
        self._ode_paths = {'ode': self._output_grid_data.subset_node_indices['all']}

    def initialize(self):
        """
        Declare transcription options.
        """
        self.options.declare('method', types=str, default='DOP853',
                             desc='The integration method used.')
        self.options.declare('atol', types=float, default=1.0E-6)
        self.options.declare('rtol', types=float, default=1.0E-9)
        self.options.declare('first_step', types=float, allow_none=True, default=None)
        self.options.declare('max_step', types=float, default=np.inf)
        self.options.declare('propagate_derivs', types=bool, default=True,
                             desc='If True, propagate the state and derivatives of the state and time with respect to '
                                  'the integration parameters. If False, only propagate the primal states. If only '
                                  'using this transcription to propagate an ODE and derivatives are nof needed, '
                                  'setting this option to False should result in faster execution.')
        self.options.declare('subprob_reports', default=False,
                             desc='Controls the reports made when running the subproblems for ExplicitShooting')
        self.options.declare('grid', types=(GaussLobattoGrid, RadauGrid, str), allow_none=True, default=None,
                             desc='The grid distribution used to layout the control inputs and provide the default '
                                  'output nodes.')
        self.options.declare('output_grid', types=(GaussLobattoGrid, RadauGrid, UniformGrid), allow_none=True,
                             default=None,
                             desc='The grid distribution determining the location of the output nodes. The default '
                                  'value of None will result in the use of the grid for outputs. This is useful '
                                  'for the implementation of path constraints but can result in highly nonlinear '
                                  'dynamics being smoothed over in the outputs. When used for validation through '
                                  'simulation, it is generally wise to choose an output grid that is more dense '
                                  'than the input grid to capture this nonlinearity.')
        self.options.declare('num_steps_per_segment', types=int, allow_none=True,
                             default=None, desc='Number of integration steps in each segment',
                             deprecation='Option `num_steps_per_segment is deprecated. ExplicitShooting now uses '
                                         'adaptive-step methods.')

        # Deprecated options previously inherited from transcription base.
        self.options.declare('num_segments', types=int, desc='Number of segments')
        self.options.declare('segment_ends', default=None, types=(Sequence, np.ndarray),
                             allow_none=True, desc='Locations of segment ends or None for equally '
                             'spaced segments')
        self.options.declare('order', default=3, types=(int, Sequence, np.ndarray),
                             desc='Order of the state transcription. The order of the control '
                                  'transcription is `order - 1`.')
        self.options.declare('compressed', default=True, types=bool,
                             desc='Use compressed transcription, meaning state and control values'
                                  'at segment boundaries are not duplicated on input.  This '
                                  'implicitly enforces value continuity between segments but in '
                                  'some cases may make the problem more difficult to solve.')

    def init_grid(self):
        """
        Setup the GridData object for the Transcription.
        """
        if self.options['grid'] in ('gauss-lobatto', None):
            self.options['grid'] = GaussLobattoGrid(num_segments=self.options['num_segments'],
                                                    nodes_per_seg=self.options['order'],
                                                    segment_ends=self.options['segment_ends'],
                                                    compressed=self.options['compressed'])
        elif self.options['grid'] == 'radau-ps':
            self.options['grid'] = RadauGrid(num_segments=self.options['num_segments'],
                                             nodes_per_seg=self.options['order'] + 1,
                                             segment_ends=self.options['segment_ends'],
                                             compressed=self.options['compressed'])

        dep_methods = {'rk4', '3/8', 'euler', 'ralston', 'rkf', 'rkck', 'dopri'}
        if self.options['method'] in dep_methods:
            warn_deprecation(f'Integration method {self.options["method"]} is no longer a valid option. Please use one '
                             f'of \'DOP853\', \'RK45\', \'RK23\' instead. Falling back to the default \'DOP853\'.')
            self.options['method'] = 'DOP853'
        # End deprecation-handling

        self.grid_data = self.options['grid']

        if self.options['output_grid']:
            self._output_grid_data = self.options['output_grid']
        else:
            self._output_grid_data = self.grid_data

    def setup_time(self, phase):
        """
        Setup the time component.

        Parameters
        ----------
        phase : dymos.Phase
            The phase object to which this transcription instance applies.
        """
        time_options = phase.time_options
        t_name = time_options['name']
        t_phase_name = f'{t_name}_phase'
        time_units = time_options['units']

        # Warn about invalid options
        phase.check_time_options()

        for ts_name, ts_options in phase._timeseries.items():
            if t_name not in ts_options['outputs']:
                phase.add_timeseries_output(t_name, timeseries=ts_name)
            if t_phase_name not in ts_options['outputs'] and phase.timeseries_options['include_t_phase']:
                phase.add_timeseries_output(t_phase_name, timeseries=ts_name)

        # Case 1:  Compute times at 'all' node set.
        num_nodes = self._output_grid_data.num_nodes
        node_ptau = self._output_grid_data.node_ptau
        node_dptau_dstau = self._output_grid_data.node_dptau_dstau

        time_comp = TimeComp(num_nodes=num_nodes, node_ptau=node_ptau,
                             node_dptau_dstau=node_dptau_dstau, units=time_units)

        phase.add_subsystem('param_comp', subsys=ParameterComp(time_options=time_options),
                            promotes_inputs=['*'], promotes_outputs=['*'])

        phase.add_subsystem('time', time_comp, promotes_outputs=['*'])

        phase.connect('t_initial_val', ['time.t_initial', 'integrator.t_initial'])
        phase.connect('t_duration_val', ['time.t_duration', 'integrator.t_duration'])

    def configure_time(self, phase):
        """
        Configure the inputs/outputs on the time component.

        Parameters
        ----------
        phase : dymos.Phase
            The phase object to which this transcription instance applies.
        """
        time_options = phase.time_options
        t_name = time_options['name']
        tphase_name = f'{t_name}_phase'
        t_units = time_options['units']

        integ = phase._get_subsystem('integrator')
        integ._configure_time()

        time_comp = phase._get_subsystem('time')
        time_comp.configure_io()

        ode = phase._get_subsystem('ode')

        if not time_options['fix_initial']:
            lb, ub = time_options['initial_bounds']
            lb = -INF_BOUND if lb is None else lb
            ub = INF_BOUND if ub is None else ub

            phase.add_design_var('t_initial',
                                 lower=lb,
                                 upper=ub,
                                 scaler=time_options['initial_scaler'],
                                 adder=time_options['initial_adder'],
                                 ref0=time_options['initial_ref0'],
                                 ref=time_options['initial_ref'])

        if not (time_options['input_duration'] or time_options['fix_duration']):
            lb, ub = time_options['duration_bounds']
            lb = -INF_BOUND if lb is None else lb
            ub = INF_BOUND if ub is None else ub

            phase.add_design_var('t_duration',
                                 lower=lb,
                                 upper=ub,
                                 scaler=time_options['duration_scaler'],
                                 adder=time_options['duration_adder'],
                                 ref0=time_options['duration_ref0'],
                                 ref=time_options['duration_ref'])

        # The tuples here are (name, user_specified_targets, dynamic)
        for name, targets, dynamic in [(t_name, time_options['targets'], True),
                                       (tphase_name, time_options['time_phase_targets'], True)]:
            if targets:
                src_idxs = self._output_grid_data.subset_node_indices['all'] if dynamic else None
                phase._connect_to_ode(f'integrator.{name}', targets, src_indices={'ode': src_idxs},
                                      flat_src_indices=True)

        for name, targets in [('t_initial', time_options['t_initial_targets']),
                              ('t_duration', time_options['t_duration_targets'])]:
            for t in targets:
                tgt_shape, _, static_tgt = get_target_metadata(ode, name=name,
                                                               user_targets=t,
                                                               user_units=time_options['units'])
                if tgt_shape == (1,):
                    src_idxs = None
                    flat_src_idxs = None
                else:
                    src_idxs = np.zeros(self._output_grid_data.subset_num_nodes['all'])
                    flat_src_idxs = True

<<<<<<< HEAD
                phase._connect_to_ode(name, t, src_indices={'ode': src_idxs},
                                      flat_src_indices=flat_src_idxs)
=======
                phase.connect(f'{name}_val', f'ode.{name}',
                              src_indices=src_idxs,
                              flat_src_indices=flat_src_idxs)
>>>>>>> 79ca0831

    def setup_states(self, phase):
        """
        Setup the states for this transcription.

        Parameters
        ----------
        phase : dymos.Phase
            The phase object to which this transcription instance applies.
        """
        pass

    def configure_states(self, phase):
        """
        Configure state connections post-introspection.

        Parameters
        ----------
        phase : dymos.Phase
            The phase object to which this transcription instance applies.
        """
        integ = phase._get_subsystem('integrator')
        integ._configure_states()

        state_prefix = 'states:' if phase.timeseries_options['use_prefix'] else ''

        for name, options in phase.state_options.items():
            phase.promotes('integrator', inputs=[(f'states:{name}', f'initial_states:{name}')])
            for ts_name, ts_options in phase._timeseries.items():
                if f'{state_prefix}{name}' not in ts_options['outputs']:
                    phase.add_timeseries_output(name, output_name=f'{state_prefix}{name}',
                                                timeseries=ts_name)

        # Add the appropriate design variables
        for state_name, options in phase.state_options.items():
            if options['fix_final']:
                raise ValueError('fix_final is not a valid option for states when using the '
                                 'ExplicitShooting transcription.')
            if options['opt'] and not options['fix_initial']:
                phase.add_design_var(name=f'initial_states:{state_name}',
                                     lower=options['lower'],
                                     upper=options['upper'],
                                     scaler=options['scaler'],
                                     adder=options['adder'],
                                     ref0=options['ref0'],
                                     ref=options['ref'])

    def _get_ode(self, phase):
        ode = phase._get_subsystem('ode')
        return ode

    def setup_ode(self, phase):
        """
        Setup the ode for this transcription.

        Parameters
        ----------
        phase : dymos.Phase
            The phase object to which this transcription instance applies.
        """
        integ = ODEIntegrationComp(ode_class=phase.options['ode_class'],
                                   time_options=phase.time_options,
                                   state_options=phase.state_options,
                                   parameter_options=phase.parameter_options,
                                   control_options=phase.control_options,
                                   polynomial_control_options=phase.polynomial_control_options,
                                   method=self.options['method'],
                                   atol=self.options['atol'],
                                   rtol=self.options['rtol'],
                                   first_step=self.options['first_step'],
                                   max_step=self.options['max_step'],
                                   propagate_derivs=self.options['propagate_derivs'],
                                   input_grid_data=self.grid_data,
                                   output_grid_data=self._output_grid_data,
                                   ode_init_kwargs=phase.options['ode_init_kwargs'],
                                   standalone_mode=False,
                                   reports=self.options['subprob_reports'])
        phase.add_subsystem('integrator', integ)
        phase.add_subsystem('ode', phase.options['ode_class'](num_nodes=self._output_grid_data.num_nodes,
                                                              **phase.options['ode_init_kwargs']))

    def configure_ode(self, phase):
        """
        Create connections to the introspected states.

        Parameters
        ----------
        phase : dymos.Phase
            The phase object to which this transcription instance applies.
        """
        integ = phase._get_subsystem('integrator')
        integ._configure_storage()

        ode = phase._get_subsystem('ode')

        ode_inputs = get_promoted_vars(ode, 'input')

        for name, options in phase.state_options.items():
            targets = get_targets(ode_inputs, name=name, user_targets=options['targets'])
            if targets:
                phase._connect_to_ode(f'integrator.states_out:{name}', targets)

    def setup_controls(self, phase):
        """
        Setup the control group.

        Parameters
        ----------
        phase : dymos.Phase
            The phase object to which this transcription instance applies.
        """
        phase._check_control_options()

        if phase.control_options:
            control_group = ControlGroup(control_options=phase.control_options,
                                         time_units=phase.time_options['units'],
                                         grid_data=self.options['grid'],
                                         output_grid_data=self._output_grid_data)

            phase.add_subsystem('control_group',
                                subsys=control_group,
                                promotes=['dt_dstau', 'controls:*', 'control_values:*', 'control_rates:*'])

            control_prefix = 'controls:' if phase.timeseries_options['use_prefix'] else ''
            control_rate_prefix = 'control_rates:' if phase.timeseries_options['use_prefix'] else ''

            for name, options in phase.control_options.items():
                for ts_name, ts_options in phase._timeseries.items():

                    if f'{control_prefix}{name}' not in ts_options['outputs']:
                        phase.add_timeseries_output(name, output_name=f'{control_prefix}{name}',
                                                    timeseries=ts_name)
                    if f'{control_rate_prefix}{name}_rate' not in ts_options['outputs'] \
                            and phase.timeseries_options['include_control_rates']:
                        phase.add_timeseries_output(f'{name}_rate', output_name=f'{control_rate_prefix}{name}_rate',
                                                    timeseries=ts_name)
                    if f'{control_rate_prefix}{name}_rate2' not in ts_options['outputs'] \
                            and phase.timeseries_options['include_control_rates']:
                        phase.add_timeseries_output(f'{name}_rate2', output_name=f'{control_rate_prefix}{name}_rate2',
                                                    timeseries=ts_name)

    def configure_controls(self, phase):
        """
        Configure the inputs/outputs for the controls.

        Parameters
        ----------
        phase : dymos.Phase
            The phase object to which this transcription instance applies.
        """
        if not phase.control_options:
            return

        integrator_comp = phase._get_subsystem('integrator')
        integrator_comp._configure_controls()
        control_group = phase._get_subsystem('control_group')
        control_group.configure_io()

        ode = phase._get_subsystem('ode')
        ode_inputs = get_promoted_vars(ode, 'input')

        # Add the appropriate design parameters
        ncin = self.options['grid'].subset_num_nodes['control_input']
        for control_name, options in phase.control_options.items():

            phase.promotes('integrator', inputs=[f'controls:{control_name}'])

            if options['opt']:
                coerce_desvar_option = CoerceDesvar(num_input_nodes=ncin, options=options)

                phase.add_design_var(name=f'controls:{control_name}',
                                     lower=coerce_desvar_option('lower'),
                                     upper=coerce_desvar_option('upper'),
                                     scaler=coerce_desvar_option('scaler'),
                                     adder=coerce_desvar_option('adder'),
                                     ref0=coerce_desvar_option('ref0'),
                                     ref=coerce_desvar_option('ref'),
                                     indices=om.slicer[coerce_desvar_option.desvar_indices, ...])

            # Control targets are detected automatically
            targets = get_targets(ode_inputs, control_name, options['targets'])

            if targets:
                phase._connect_to_ode(f'control_values:{control_name}', targets)

            # Rate targets
            rate_targets = get_targets(ode_inputs, control_name, options['rate_targets'], control_rates=1)

            if rate_targets:
                phase._connect_to_ode(f'control_rates:{control_name}_rate', rate_targets)

            # Second time derivative targets must be specified explicitly
            rate2_targets = get_targets(ode_inputs, control_name, options['rate2_targets'], control_rates=2)

            if rate2_targets:
                phase._connect_to_ode(f'control_rates:{control_name}_rate2', rate2_targets)

    def setup_polynomial_controls(self, phase):
        """
        Adds the polynomial control group to the model if any polynomial controls are present.

        Parameters
        ----------
        phase : dymos.Phase
            The phase object to which this transcription instance applies.
        """
        if phase.polynomial_control_options:
            sys = PolynomialControlGroup(grid_data=self._output_grid_data,
                                         polynomial_control_options=phase.polynomial_control_options,
                                         time_units=phase.time_options['units'])
            phase.add_subsystem('polynomial_control_group', subsys=sys,
                                promotes_inputs=['*'], promotes_outputs=['*'])

            control_prefix = 'polynomial_controls:' if phase.timeseries_options['use_prefix'] else ''
            control_rate_prefix = 'polynomial_control_rates:' if phase.timeseries_options['use_prefix'] else ''

            for name, options in phase.polynomial_control_options.items():

                for ts_name, ts_options in phase._timeseries.items():
                    if f'{control_prefix}{name}' not in ts_options['outputs']:
                        phase.add_timeseries_output(name, output_name=f'{control_prefix}{name}',
                                                    timeseries=ts_name)
                    if f'{control_rate_prefix}{name}_rate' not in ts_options['outputs'] \
                            and phase.timeseries_options['include_control_rates']:
                        phase.add_timeseries_output(f'{name}_rate', output_name=f'{control_rate_prefix}{name}_rate',
                                                    timeseries=ts_name)
                    if f'{control_rate_prefix}{name}_rate2' not in ts_options['outputs'] \
                            and phase.timeseries_options['include_control_rates']:
                        phase.add_timeseries_output(f'{name}_rate2', output_name=f'{control_rate_prefix}{name}_rate2',
                                                    timeseries=ts_name)

    def configure_polynomial_controls(self, phase):
        """
        Configure the inputs/outputs for the polynomial controls.

        Parameters
        ----------
        phase : dymos.Phase
            The phase object to which this transcription instance applies.
        """
        if not phase.polynomial_control_options:
            return

        integrator_comp = phase._get_subsystem('integrator')
        integrator_comp._configure_polynomial_controls()

        polynomial_control_group = phase._get_subsystem('polynomial_control_group')
        polynomial_control_group.configure_io()

        ode = phase._get_subsystem('ode')
        ode_inputs = get_promoted_vars(ode, 'input')

        # Add the appropriate design parameters
        for control_name, options in phase.polynomial_control_options.items():

            phase.promotes('integrator', inputs=[f'polynomial_controls:{control_name}'])

            if options['opt']:
                ncin = options['order'] + 1
                coerce_desvar_option = CoerceDesvar(num_input_nodes=ncin, options=options)

                phase.add_design_var(name=f'polynomial_controls:{control_name}',
                                     lower=coerce_desvar_option('lower'),
                                     upper=coerce_desvar_option('upper'),
                                     scaler=coerce_desvar_option('scaler'),
                                     adder=coerce_desvar_option('adder'),
                                     ref0=coerce_desvar_option('ref0'),
                                     ref=coerce_desvar_option('ref'),
                                     indices=coerce_desvar_option.desvar_indices)

            # Control targets are detected automatically
            targets = get_targets(ode_inputs, control_name, options['targets'])

            if targets:
                phase._connect_to_ode(f'polynomial_control_values:{control_name}',
                                      targets)

            # Rate targets
            rate_targets = get_targets(ode_inputs, control_name, options['rate_targets'], control_rates=1)

            if rate_targets:
                phase._connect_to_ode(f'polynomial_control_rates:{control_name}_rate',
                                      rate_targets)

            # Second time derivative targets must be specified explicitly
            rate2_targets = get_targets(ode_inputs, control_name, options['rate2_targets'], control_rates=2)

            if rate2_targets:
                phase._connect_to_ode(f'polynomial_control_rates:{control_name}_rate2',
                                      rate2_targets)

    def configure_parameters(self, phase):
        """
        Configure parameter promotion.

        Parameters
        ----------
        phase : dymos.Phase
            The phase object to which this transcription instance applies.
        """
        super().configure_parameters(phase)

        for param_name, options in phase.parameter_options.items():
            phase.connect(f'parameter_vals:{param_name}', f'integrator.parameters:{param_name}')

        integrator_comp = phase._get_subsystem('integrator')
        integrator_comp._configure_parameters()

    def setup_defects(self, phase):
        """
        Create the continuity_comp to house the defects.

        Parameters
        ----------
        phase : dymos.Phase
            The phase object to which this transcription instance applies.
        """
        state_cont, control_cont, rate_cont = self._requires_continuity_constraints(phase)

        if state_cont or control_cont or rate_cont:
            phase.add_subsystem('continuity_comp',
                                ExplicitShootingContinuityComp(grid_data=self.options['grid'],
                                                               state_options=phase.state_options,
                                                               control_options=phase.control_options,
                                                               time_units=phase.time_options['units']))

            if rate_cont:
                phase.connect('t_duration_val', 'continuity_comp.t_duration')

    def configure_defects(self, phase):
        """
        Not used in ExplicitShooting.

        Parameters
        ----------
        phase : dymos.Phase
            The phase object to which this transcription instance applies.
        """
        ogd = self._output_grid_data
        any_state_cnty, any_control_cnty, any_rate_cnty = self._requires_continuity_constraints(phase)
        src_idxs = om.slicer[ogd.subset_node_indices['segment_ends'], ...]

        controls_to_enforce = set()
        control_rates_to_enforce = set()
        control_rates2_to_enforce = set()

        for control_name, options in phase.control_options.items():

            if options['continuity'] and any_control_cnty:
                controls_to_enforce.add(control_name)
                phase.connect(f'control_values:{control_name}',
                              f'continuity_comp.controls:{control_name}',
                              src_indices=src_idxs)
            if options['rate_continuity'] and any_rate_cnty:
                control_rates_to_enforce.add(control_name)
                phase.connect(f'control_rates:{control_name}_rate',
                              f'continuity_comp.control_rates:{control_name}_rate',
                              src_indices=src_idxs)
            if options['rate2_continuity'] and any_rate_cnty:
                control_rates2_to_enforce.add(control_name)
                phase.connect(f'control_rates:{control_name}_rate2',
                              f'continuity_comp.control_rates:{control_name}_rate2',
                              src_indices=src_idxs)

        if any((controls_to_enforce, control_rates_to_enforce, control_rates2_to_enforce)):
            phase.continuity_comp.configure_io(controls_to_enforce=controls_to_enforce,
                                               control_rates_to_enforce=control_rates_to_enforce,
                                               control_rates2_to_enforce=control_rates2_to_enforce)

    def setup_timeseries_outputs(self, phase):
        """
        Setup the timeseries for this transcription.

        Parameters
        ----------
        phase : dymos.Phase
            The phase object to which this transcription instance applies.
        """
        for name, options in phase._timeseries.items():
            has_expr = False
            for _, output_options in options['outputs'].items():
                if output_options['is_expr']:
                    has_expr = True
                    break

            timeseries_comp = PseudospectralTimeseriesOutputComp(input_grid_data=self._output_grid_data,
                                                                 output_grid_data=self._output_grid_data,
                                                                 output_subset=options['subset'],
                                                                 time_units=phase.time_options['units'])
            timeseries_group = TimeseriesOutputGroup(has_expr=has_expr, timeseries_output_comp=timeseries_comp)
            phase.add_subsystem(name, subsys=timeseries_group)

            phase.connect('dt_dstau', f'{name}.dt_dstau', flat_src_indices=True)

    def configure_timeseries_outputs(self, phase):
        """
        Create connections from time series to all post-introspection sources.

        Parameters
        ----------
        phase : dymos.Phase
            The phase object to which this transcription instance applies.
        """
        super().configure_timeseries_outputs(phase)

    def setup_duration_balance(self, phase):
        """
        Setup the implicit computation of the phase duration.

        Parameters
        ----------
        phase : dymos.Phase
            The phase object to which this transcription instance applies.
        """
        pass

    def configure_duration_balance(self, phase):
        """
        Configure the implicit computation of the phase duration.

        Parameters
        ----------
        phase : dymos.Phase
            The phase object to which this transcription instance applies.
        """
        pass

    def setup_solvers(self, phase):
        """
        Setup the solvers for this transcription.

        Parameters
        ----------
        phase : dymos.Phase
            The phase object to which this transcription instance applies.
        """
        pass

    def configure_solvers(self, phase):
        """
        Setup the solvers for this transcription.

        Parameters
        ----------
        phase : dymos.Phase
            The phase object to which this transcription instance applies.
        """
        pass

    def get_parameter_connections(self, name, phase):
        """
        Returns info about a parameter's target connections in the phase.

        Parameters
        ----------
        name : str
            Parameter name.
        phase : dymos.Phase
            The phase object to which this transcription instance applies.

        Returns
        -------
        list of (paths, indices)
            A list containing a tuple of target paths and corresponding src_indices to which the
            given design variable is to be connected.
        """
        connection_info = []

        if name in phase.parameter_options:
            options = phase.parameter_options[name]
            if not options['static_target']:
                src_idxs_raw = np.zeros(self._output_grid_data.subset_num_nodes['all'], dtype=int)
                src_idxs = get_src_indices_by_row(src_idxs_raw, options['shape'])
                if options['shape'] == (1,):
                    src_idxs = src_idxs.ravel()
            else:
                src_idxs_raw = np.zeros(1, dtype=int)
                src_idxs = get_src_indices_by_row(src_idxs_raw, options['shape'])
                src_idxs = np.squeeze(src_idxs, axis=0)

            # connection_info.append(([f'integrator.parameters:{name}'], None))
            connection_info.append((options['targets'], {'ode': src_idxs}))

        return connection_info

    def _get_objective_src(self, var, loc, phase, ode_outputs=None):
        """
        Return the path to the variable that will be used as the objective.

        Parameters
        ----------
        var : str
            Name of the variable to be used as the objective.
        loc : str
            The location of the objective in the phase ['initial', 'final'].
        phase : dymos.Phase
            Phase object containing in which the objective resides.
        ode_outputs : dict or None
            A dictionary of ODE outputs as returned by get_promoted_vars.

        Returns
        -------
        obj_path : str
            Path to the source.
        shape : tuple
            Source shape.
        units : str
            Source units.
        linear : bool
            True if the objective quantity1 is linear.
        """
        time_units = phase.time_options['units']
        var_type = phase.classify_var(var)

        if var_type == 't':
            shape = (1,)
            units = time_units
            linear = True
            obj_path = 't'
        elif var_type == 't_phase':
            shape = (1,)
            units = time_units
            linear = True
            obj_path = 't_phase'
        elif var_type == 'state':
            shape = phase.state_options[var]['shape']
            units = phase.state_options[var]['units']
            linear = loc == 'initial'
            obj_path = f'integrator.states_out:{var}'
        elif var_type == 'indep_control':
            shape = phase.control_options[var]['shape']
            units = phase.control_options[var]['units']
            linear = True
            obj_path = f'control_values:{var}'
        elif var_type == 'input_control':
            shape = phase.control_options[var]['shape']
            units = phase.control_options[var]['units']
            linear = False
            obj_path = f'control_values:{var}'
        elif var_type == 'indep_polynomial_control':
            shape = phase.polynomial_control_options[var]['shape']
            units = phase.polynomial_control_options[var]['units']
            linear = True
            obj_path = f'polynomial_control_values:{var}'
        elif var_type == 'input_polynomial_control':
            shape = phase.polynomial_control_options[var]['shape']
            units = phase.polynomial_control_options[var]['units']
            linear = False
            obj_path = f'polynomial_control_values:{var}'
        elif var_type == 'parameter':
            shape = phase.parameter_options[var]['shape']
            units = phase.parameter_options[var]['units']
            linear = True
            obj_path = f'parameter_vals:{var}'
        elif var_type in ('control_rate', 'control_rate2'):
            control_var = var[:-5] if var_type == 'control_rate' else var[:-6]
            shape = phase.control_options[control_var]['shape']
            control_units = phase.control_options[control_var]['units']
            d = 2 if var_type == 'control_rate2' else 1
            control_rate_units = get_rate_units(control_units, time_units, deriv=d)
            units = control_rate_units
            linear = False
            obj_path = f'control_rates:{var}'
        elif var_type in ('polynomial_control_rate', 'polynomial_control_rate2'):
            control_var = var[:-5]
            shape = phase.polynomial_control_options[control_var]['shape']
            control_units = phase.polynomial_control_options[control_var]['units']
            d = 2 if var_type == 'polynomial_control_rate2' else 1
            control_rate_units = get_rate_units(control_units, time_units, deriv=d)
            units = control_rate_units
            linear = False
            obj_path = f'polynomial_control_rates:{var}'
        elif var_type == 'timeseries_exec_comp_output':
            shape = (1,)
            units = None
            obj_path = f'timeseries.timeseries_exec_comp.{var}'
            linear = False
        else:
            # Failed to find variable, assume it is in the ODE. This requires introspection.
            obj_path = f'{list(self._ode_paths)[0]}.{var}'
            if ode_outputs is None:
                ode = self._get_ode(phase)
            else:
                ode = ode_outputs
            meta = get_source_metadata(ode, var, user_units=None, user_shape=None)
            shape = meta['shape']
            units = meta['units']
            linear = False

        return obj_path, shape, units, linear

    def _requires_continuity_constraints(self, phase):
        """
        Tests whether state and/or control and/or control rate continuity are required.

        Parameters
        ----------
        phase : dymos.Phase
            The phase to which this transcription applies.

        Returns
        -------
        state_continuity : bool
            True if any state continuity is required to be enforced.
        control_continuity : bool
            True if any control value continuity is required to be enforced.
        control_rate_continuity : bool
            True if any control rate continuity is required to be enforced.
        """
        num_seg = self.options['grid'].num_segments
        compressed = self.options['grid'].compressed
        transcription = self.options['grid'].transcription

        state_continuity = False
        any_control_continuity = any([opts['continuity'] for opts in phase.control_options.values()])
        any_control_continuity = any_control_continuity and num_seg > 1 and not (compressed or transcription == 'radau-ps')
        any_rate_continuity = any([opts['rate_continuity'] or opts['rate2_continuity']
                                   for opts in phase.control_options.values()])
        any_rate_continuity = any_rate_continuity and num_seg > 1

        return state_continuity, any_control_continuity, any_rate_continuity

    def _get_num_timeseries_nodes(self):
        """
        Returns the number of nodes in the default timeseries for this transcription.

        Returns
        -------
        int
            The number of nodes in the default timeseries for this transcription.
        """
        return self._output_grid_data.subset_num_nodes['all']

    def _get_timeseries_var_source(self, var, output_name, phase):
        """
        Return the source path and indices for a given variable to be connected to a timeseries.

        Parameters
        ----------
        var : str
            Name of the timeseries variable whose source is desired.
        output_name : str
            Name of the timeseries output whose source is desired.
        phase : dymos.Phase
            Phase object containing the variable, either as state, time, control, etc., or as an ODE output.

        Returns
        -------
        meta : dict
            Metadata pertaining to the variable at the given path. This dict contains 'src' (the path to the
            timeseries source), 'src_idxs' (an array of the
            source indices), 'units' (the units of the source variable), and 'shape' (the shape of the variable at
            a given node).
        """
        var_type = phase.classify_var(var)
        time_units = phase.time_options['units']
        time_name = phase.time_options['name']

        transcription = phase.options['transcription']
        ode = transcription._get_ode(phase)
        ode_outputs = get_promoted_vars(ode, 'output')

        # The default for node_idxs, applies to everything except states and parameters.
        node_idxs = None
        meta = {}

        # Determine the path to the variable
        if var_type == 't':
            path = f'integrator.{time_name}'
            src_units = time_units
            src_shape = (1,)
        elif var_type == 't_phase':
            path = f'integrator.{time_name}_phase'
            src_units = time_units
            src_shape = (1,)
        elif var_type == 'state':
            path = f'integrator.states_out:{var}'
            src_units = phase.state_options[var]['units']
            src_shape = phase.state_options[var]['shape']
        elif var_type in ['indep_control', 'input_control']:
            path = f'control_values:{var}'
            src_units = phase.control_options[var]['units']
            src_shape = phase.control_options[var]['shape']
        elif var_type == 'control_rate':
            control_name = var[:-5]
            path = f'control_rates:{control_name}_rate'
            src_units = get_rate_units(phase.control_options[control_name]['units'], time_units, deriv=1)
            src_shape = phase.control_options[control_name]['shape']
        elif var_type == 'control_rate2':
            control_name = var[:-6]
            path = f'control_rates:{control_name}_rate2'
            src_units = get_rate_units(phase.control_options[control_name]['units'], time_units, deriv=2)
            src_shape = phase.control_options[control_name]['shape']
        elif var_type in ['indep_polynomial_control', 'input_polynomial_control']:
            path = f'polynomial_control_values:{var}'
            src_units = phase.polynomial_control_options[var]['units']
            src_shape = phase.polynomial_control_options[var]['shape']
        elif var_type == 'polynomial_control_rate':
            control_name = var[:-5]
            path = f'polynomial_control_rates:{control_name}_rate'
            control = phase.polynomial_control_options[control_name]
            src_units = get_rate_units(control['units'], time_units, deriv=1)
            src_shape = control['shape']
        elif var_type == 'polynomial_control_rate2':
            control_name = var[:-6]
            path = f'polynomial_control_rates:{control_name}_rate2'
            control = phase.polynomial_control_options[control_name]
            src_units = get_rate_units(control['units'], time_units, deriv=2)
            src_shape = control['shape']
        elif var_type == 'parameter':
            path = f'parameter_vals:{var}'
            node_idxs = np.zeros(self._output_grid_data.subset_num_nodes['all'], dtype=int)
            src_units = phase.parameter_options[var]['units']
            src_shape = phase.parameter_options[var]['shape']
        else:
            # Failed to find variable, assume it is in the ODE
            meta = get_source_metadata(ode_outputs, src=var)
            src_shape = meta['shape']
            src_units = meta['units']
            src_tags = meta['tags']
            path = f'ode.{var}'
            if 'dymos.static_output' in src_tags:
                raise RuntimeError(f'ODE output {var} is tagged with "dymos.static_output" and cannot be a '
                                   f'timeseries output.')

        src_idxs = None if node_idxs is None else om.slicer[node_idxs, ...]

        meta['src'] = path
        meta['src_idxs'] = src_idxs
        meta['units'] = src_units
        meta['shape'] = src_shape

        return meta<|MERGE_RESOLUTION|>--- conflicted
+++ resolved
@@ -229,14 +229,9 @@
                     src_idxs = np.zeros(self._output_grid_data.subset_num_nodes['all'])
                     flat_src_idxs = True
 
-<<<<<<< HEAD
-                phase._connect_to_ode(name, t, src_indices={'ode': src_idxs},
-                                      flat_src_indices=flat_src_idxs)
-=======
                 phase.connect(f'{name}_val', f'ode.{name}',
-                              src_indices=src_idxs,
+                              src_indices={'ode': src_idxs},
                               flat_src_indices=flat_src_idxs)
->>>>>>> 79ca0831
 
     def setup_states(self, phase):
         """
