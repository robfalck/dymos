--- conflicted
+++ resolved
@@ -333,7 +333,6 @@
         for timeseries_name, timeseries_options in phase._timeseries.items():
             timeseries_comp = phase._get_subsystem(f'{timeseries_name}.timeseries_comp')
             ts_inputs_to_promote = []
-<<<<<<< HEAD
             for ts_output_name, ts_output in timeseries_options['outputs'].items():
                 name = ts_output['output_name'] if ts_output['output_name'] is not None else ts_output['name']
                 units = ts_output['units']
@@ -360,18 +359,6 @@
                                       tgt_name=f'{timeseries_name}.input_values:{name}',
                                       src_indices=ts_output['src_idxs'])
 
-=======
-            for input_name, src, src_idxs in timeseries_comp._configure_io(timeseries_options):
-                # If the src was added, promote it if it was a state,
-                # or connect it otherwise.
-                if src.startswith('states:'):
-                    state_name = src.split(':')[-1]
-                    ts_inputs_to_promote.append((input_name, f'states:{state_name}'))
-                else:
-                    phase.connect(src_name=src,
-                                  tgt_name=f'{timeseries_name}.{input_name}',
-                                  src_indices=src_idxs)
->>>>>>> a3dd77e2
             phase.promotes(timeseries_name, inputs=ts_inputs_to_promote)
 
     def setup_timeseries_outputs(self, phase):
