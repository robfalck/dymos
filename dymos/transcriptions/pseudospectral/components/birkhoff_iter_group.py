import numpy as np
import openmdao.api as om

from .birkhoff_defect_comp import BirkhoffDefectComp
from .input_resids_comp import InputResidsComp

from ...grid_data import GridData
from ....phase.options import TimeOptionsDictionary


class BirkhoffIterGroup(om.Group):
    """
    Class definition for the BirkhoffIterGroup.

    This group allows for iteration of the state variables and initial _or_ final value of the state
    depending on the direction of the solve.

    Parameters
    ----------
    **kwargs : dict
        Dictionary of optional arguments.
    """
    def __init__(self, **kwargs):
        super().__init__(**kwargs)
        self._implicit_outputs = set()

    def initialize(self):
        """
        Declare group options.
        """
        self.options.declare('state_options', types=dict,
                             desc='Dictionary of options for the states.')
        self.options.declare('time_options', types=TimeOptionsDictionary,
                             desc='Options for time in the phase.')
        self.options.declare('grid_data', types=GridData, desc='Container object for grid info.')
        self.options.declare('ode_class', default=None,
                             desc='Callable that instantiates the ODE system.',
                             recordable=False)
        self.options.declare('ode_init_kwargs', types=dict, default={},
                             desc='Keyword arguments provided when initializing the ODE System')

    def setup(self):
        """
        Define the structure of the BirkhoffIterGroup.
        """
        gd = self.options['grid_data']
        nn = gd.subset_num_nodes['all']
        state_options = self.options['state_options']
        time_options = self.options['time_options']
        ode_class = self.options['ode_class']
        ode_init_kwargs = self.options['ode_init_kwargs']

        self.add_subsystem('ode_all', subsys=ode_class(num_nodes=nn, **ode_init_kwargs))

        self.add_subsystem('defects',
                           subsys=BirkhoffDefectComp(grid_data=gd,
                                                     state_options=state_options,
                                                     time_units=time_options['units']),
                           promotes_inputs=['*'], promotes_outputs=['*'])

        if any([opts['solve_segments'] in ('forward', 'backward') for opts in state_options.values()]):
            self.add_subsystem('states_resids_comp', subsys=InputResidsComp(),
                               promotes_inputs=['*'], promotes_outputs=['*'])

    def _configure_desvars(self, name, options):
        state_name = f'states:{name}'
        initial_state_name = f'initial_states:{name}'
        final_state_name = f'final_states:{name}'
        state_rate_name = f'state_rates:{name}'

        solve_segs = options['solve_segments']
        opt = options['opt']

        num_nodes = self.options['grid_data'].subset_num_nodes['col']

        ib = (None, None) if options['initial_bounds'] is None else options['initial_bounds']
        fb = (None, None) if options['final_bounds'] is None else options['final_bounds']
        lower = options['lower']
        upper = options['upper']
        scaler = options['scaler']
        adder = options['adder']
        ref0 = options['ref0']
        ref = options['ref']
        fix_initial = options['fix_initial']
        fix_final = options['fix_final']
        input_initial = options['input_initial']
        input_final = options['input_final']
        shape = options['shape']

        if solve_segs == 'forward' and fix_final:
            raise ValueError(f"Option fix_final on state {name} may not "
                             f"be used with `solve_segments='forward'`.\n Use "
                             f"a boundary constraint to constrain the final "
                             f"state value instead.")
        elif solve_segs == 'backward' and fix_initial:
            raise ValueError(f"Option fix_final on state {name} may not "
                             f"be used with `solve_segments='forward'`.\n Use "
                             f"a boundary constraint to constrain the initial "
                             f"state value instead.")

        if not np.isscalar(ref0) and ref0 is not None:
            ref0 = np.asarray(ref0)
            if ref0.shape == shape:
                ref0_state = np.tile(ref0.flatten(), num_nodes)
                # ref0_seg_ends = np.tile(ref0.flatten(), 2)
            else:
                raise ValueError('array-valued scaler/ref must length equal to state-size')
        else:
            ref0_state = ref0
            # ref0_seg_ends = ref0
        if not np.isscalar(ref) and ref is not None:
            ref = np.asarray(ref)
            if ref.shape == shape:
                ref_state = np.tile(ref.flatten(), num_nodes)
                # ref_seg_ends = np.tile(ref.flatten(), 2)
            else:
                raise ValueError('array-valued scaler/ref must length equal to state-size')
        else:
            ref_state = ref
            # ref_seg_ends = ref

        free_vars = {state_name, state_rate_name, initial_state_name, final_state_name}

        if solve_segs == 'forward':
            implicit_outputs = {state_name, state_rate_name, final_state_name}
        elif solve_segs == 'backward':
            implicit_outputs = {state_name, state_rate_name, initial_state_name}
        else:
            implicit_outputs = set()

        free_vars = free_vars - implicit_outputs

        if fix_initial or input_initial:
            free_vars = free_vars - {initial_state_name}
        if fix_final or input_final:
            free_vars = free_vars - {final_state_name}

        if opt:
            # Add design variables for the remaining free variables
            if state_name in free_vars:
                self.add_design_var(name=state_name,
                                    lower=lower,
                                    upper=upper,
                                    scaler=scaler,
                                    adder=adder,
                                    ref0=ref0_state,
                                    ref=ref_state)

            if state_rate_name in free_vars:
                self.add_design_var(name=state_rate_name,
                                    scaler=scaler,
                                    adder=adder,
                                    ref0=ref0_state,
                                    ref=ref_state)

            if initial_state_name in free_vars:
                self.add_design_var(name=initial_state_name,
                                    lower=ib[0],
                                    upper=ib[1],
                                    scaler=scaler,
                                    adder=adder,
                                    ref0=ref0,
                                    ref=ref)

            if final_state_name in free_vars:
                self.add_design_var(name=final_state_name,
                                    lower=fb[0],
                                    upper=fb[1],
                                    scaler=scaler,
                                    adder=adder,
                                    ref0=ref0,
                                    ref=ref)

        return implicit_outputs

    def configure_io(self, phase):
        """
        I/O creation is delayed until configure so that we can determine shape and units for the states.

        Parameters
        ----------
        phase : dymos.Phase
            The phase object to which this transcription instance applies.
        """
        defects = self._get_subsystem('defects')
        defects.configure_io(phase)

        gd = self.options['grid_data']
        nn = gd.subset_num_nodes['all']
        ns = gd.num_segments

        state_options = self.options['state_options']
<<<<<<< HEAD
        time_options = self.options['time_options']
        states_resids_comp = self._get_subsystem('states_resids_comp')
=======
        states_balance_comp = self._get_subsystem('states_balance_comp')
>>>>>>> a3dd77e2

        for name, options in state_options.items():
            units = options['units']
            rate_source = options['rate_source']
            shape = options['shape']

            for tgt in options['targets']:
                self.promotes('ode_all', [(tgt, f'states:{name}')])
                self.set_input_defaults(f'states:{name}', val=1.0, units=units, src_shape=(nn,) + shape)

            self._implicit_outputs = self._configure_desvars(name, options)

            if f'states:{name}' in self._implicit_outputs:
                states_resids_comp.add_output(f'states:{name}',
                                              shape=(nn,) + shape,
                                              units=units)

                states_resids_comp.add_input(f'state_defects:{name}',
                                             shape=(nn+ns,) + shape,
                                             units=units)

                if ns > 1:
                    states_resids_comp.add_input(f'state_cnty_defects:{name}',
                                                 shape=(ns - 1,) + shape,
                                                 units=units)

            if f'state_rates:{name}' in self._implicit_outputs:
                states_resids_comp.add_output(f'state_rates:{name}', shape=(nn,) + shape, units=units)
                states_resids_comp.add_input(f'state_rate_defects:{name}',
                                             shape=(nn,) + shape,
                                             units=units)

            if f'initial_states:{name}' in self._implicit_outputs:
                states_resids_comp.add_output(f'initial_states:{name}', shape=(1,) + shape, units=units)

            if f'final_states:{name}' in self._implicit_outputs:
                states_resids_comp.add_output(f'final_states:{name}', shape=(1,) + shape, units=units)

            try:
                rate_source_var = options['rate_source']
            except RuntimeError:
                raise ValueError(f"state '{name}' in phase '{phase.name}' was not given a "
                                 "rate_source")

            # Note the rate source must be shape-compatible with the state
            var_type = phase.classify_var(rate_source_var)

            if var_type == 'ode':
                self.connect(f'ode_all.{rate_source}', f'f_computed:{name}')

    def _get_rate_source_path(self, state_name, nodes, phase):
        """
        Return the rate source location and indices for a given state name.

        Parameters
        ----------
        state_name : str
            Name of the state.
        nodes : str
            One of ['col', 'all'].
        phase : dymos.Phase
            Phase object containing the rate source.

        Returns
        -------
        str
            Path to the rate source.
        ndarray
            Array of source indices.
        """
        gd = self.grid_data
        try:
            var = phase.state_options[state_name]['rate_source']
        except RuntimeError:
            raise ValueError(f"state '{state_name}' in phase '{phase.name}' was not given a "
                             "rate_source")

        # Note the rate source must be shape-compatible with the state
        var_type = phase.classify_var(var)

        # Determine the path to the variable
        if var_type == 't':
            rate_path = 't'
            node_idxs = gd.subset_node_indices[nodes]
        elif var_type == 't_phase':
            rate_path = 't_phase'
            node_idxs = gd.subset_node_indices[nodes]
        elif var_type == 'state':
            rate_path = f'states:{var}'
            # Find the state_input indices which occur at segment endpoints, and repeat them twice
            state_input_idxs = gd.subset_node_indices['state_input']
            repeat_idxs = np.ones_like(state_input_idxs)
            if self.options['compressed']:
                segment_end_idxs = gd.subset_node_indices['segment_ends'][1:-1]
                # Repeat nodes that are on segment bounds (but not the first or last nodes in the phase)
                nodes_to_repeat = list(set(state_input_idxs).intersection(segment_end_idxs))
                # Now find these nodes in the state input indices
                idxs_of_ntr_in_state_inputs = np.where(np.isin(state_input_idxs, nodes_to_repeat))[0]
                # All state input nodes are used once, but nodes_to_repeat are used twice
                repeat_idxs[idxs_of_ntr_in_state_inputs] = 2
            # Now we have a way of mapping the state input indices to all nodes
            map_input_node_idxs_to_all = np.repeat(np.arange(gd.subset_num_nodes['state_input'],
                                                             dtype=int), repeats=repeat_idxs)
            # Now select the subset of nodes we want to use.
            node_idxs = map_input_node_idxs_to_all[gd.subset_node_indices[nodes]]
        elif var_type == 'indep_control':
            rate_path = f'control_values:{var}'
            node_idxs = gd.subset_node_indices[nodes]
        elif var_type == 'input_control':
            rate_path = f'control_values:{var}'
            node_idxs = gd.subset_node_indices[nodes]
        elif var_type == 'control_rate':
            control_name = var[:-5]
            rate_path = f'control_rates:{control_name}_rate'
            node_idxs = gd.subset_node_indices[nodes]
        elif var_type == 'control_rate2':
            control_name = var[:-6]
            rate_path = f'control_rates:{control_name}_rate2'
            node_idxs = gd.subset_node_indices[nodes]
        elif var_type == 'indep_polynomial_control':
            rate_path = f'control_values:{var}'
            node_idxs = gd.subset_node_indices[nodes]
        elif var_type == 'input_polynomial_control':
            rate_path = f'control_values:{var}'
            node_idxs = gd.subset_node_indices[nodes]
        elif var_type == 'polynomial_control_rate':
            control_name = var[:-5]
            rate_path = f'control_rates:{control_name}_rate'
            node_idxs = gd.subset_node_indices[nodes]
        elif var_type == 'polynomial_control_rate2':
            control_name = var[:-6]
            rate_path = f'control_rates:{control_name}_rate2'
            node_idxs = gd.subset_node_indices[nodes]
        elif var_type == 'parameter':
            rate_path = f'parameter_vals:{var}'
            dynamic = not phase.parameter_options[var]['static_target']
            if dynamic:
                node_idxs = np.zeros(gd.subset_num_nodes[nodes], dtype=int)
            else:
                node_idxs = np.zeros(1, dtype=int)
        else:
            # Failed to find variable, assume it is in the ODE
            rate_path = f'ode_all.{var}'
            node_idxs = gd.subset_node_indices[nodes]

        src_idxs = om.slicer[node_idxs, ...]

        return rate_path, src_idxs<|MERGE_RESOLUTION|>--- conflicted
+++ resolved
@@ -190,12 +190,7 @@
         ns = gd.num_segments
 
         state_options = self.options['state_options']
-<<<<<<< HEAD
-        time_options = self.options['time_options']
         states_resids_comp = self._get_subsystem('states_resids_comp')
-=======
-        states_balance_comp = self._get_subsystem('states_balance_comp')
->>>>>>> a3dd77e2
 
         for name, options in state_options.items():
             units = options['units']
