--- conflicted
+++ resolved
@@ -8,13 +8,13 @@
 from dymos.utils.misc import om_version
 
 
-# @use_tempdirs
+@use_tempdirs
 class TestBrachExecCompODE(unittest.TestCase):
 
     @require_pyoptsparse(optimizer='SLSQP')
     def _make_problem(self, transcription='gauss-lobatto', num_segments=8, transcription_order=3,
-                      compressed=True, optimizer='SLSQP', run_driver=True, force_alloc_complex=False,
-                      solve_segments=False):
+                      compressed=True, optimizer='SLSQP', run_driver=True, simulate=True,
+                      force_alloc_complex=False, solve_segments=False):
 
         p = om.Problem(model=om.Group())
 
@@ -35,18 +35,11 @@
         elif transcription == 'radau-ps':
             t = dm.Radau(num_segments=1,
                          order=9,
-                         compressed=compressed)
+                         compressed=False)
         elif transcription == 'birkhoff':
-<<<<<<< HEAD
-            grid = dm.BirkhoffGrid(num_nodes=transcription_order+1,
-                                   grid_type='cgl')
-            t = dm.Birkhoff(grid=grid)
+            t = dm.Birkhoff(num_nodes=transcription_order+1, grid_type='cgl')
         elif transcription == 'radau-new':
-            t = dm.RadauNew(num_segments=1, nodes_per_seg=10, compressed=compressed)
-=======
-            t = dm.Birkhoff(num_nodes=transcription_order+1,
-                            grid_type='cgl')
->>>>>>> a3dd77e2
+            t = dm.RadauNew(num_segments=1, nodes_per_seg=10, compressed=False)
 
         def ode(num_nodes):
             return om.ExecComp(['vdot = g * cos(theta)',
@@ -101,7 +94,7 @@
         phase.set_control_val('theta', [5, 100])
         phase.set_parameter_val('g', 9.80665)
 
-        dm.run_problem(p, run_driver=True, simulate=False)
+        dm.run_problem(p, run_driver=run_driver, simulate=simulate)
 
         return p
 
@@ -109,6 +102,7 @@
         sol_db = 'dymos_solution.db'
         sim_db = 'dymos_simulation.db'
         if om_version()[0] > (3, 34, 2):
+            print(c)
             sol_db = c.get_outputs_dir() / sol_db
             sim_db = c.model.traj0.sim_prob.get_outputs_dir() / sim_db
 
@@ -145,22 +139,19 @@
             assert_near_equal(thetaf, 100.12, tolerance=0.01)
 
     def test_ex_brachistochrone_radau_uncompressed(self):
-<<<<<<< HEAD
-        self._make_problem(transcription='radau-ps', compressed=False)
-        self.run_asserts()
-    def test_ex_brachistochrone_radau_new_uncompressed(self):
-        self._make_problem(transcription='radau-new', compressed=False)
-        self.run_asserts()
-=======
         p = self._make_problem(transcription='radau-ps', compressed=False)
         self.run_asserts(p)
->>>>>>> a3dd77e2
+
+    @unittest.skip('Compressed transcription is currently broken in the new Radau implelmentation.')
+    def test_ex_brachistochrone_radau_uncompressed(self):
+        p = self._make_problem(transcription='radau-ps', compressed=True)
+        self.run_asserts(p)
 
     def test_ex_brachistochrone_gl_uncompressed(self):
         p = self._make_problem(transcription='gauss-lobatto', compressed=False)
         self.run_asserts(p)
 
-    def test_ex_brachistochrone_birkhoff_uncompressed(self):
+    def test_ex_brachistochrone_birkhoff(self):
         p = self._make_problem(transcription='birkhoff', transcription_order=10)
         self.run_asserts(p)
 
@@ -333,7 +324,6 @@
 
         return p
 
-<<<<<<< HEAD
     def run_asserts(self, p):
 
         for db in [p.get_outputs_dir() / 'dymos_solution.db', p.get_outputs_dir() /'dymos_simulation.db']:
@@ -354,33 +344,6 @@
             g = case.get_val('traj0.phase0.parameter_vals:g')[0]
 
             thetaf = case.get_val('traj0.phase0.timeseries.theta')[-1]
-=======
-    def run_asserts(self, c):
-        sol_db = 'dymos_solution.db'
-        sim_db = 'dymos_simulation.db'
-        if om_version()[0] > (3, 34, 2):
-            sol_db = c.get_outputs_dir() / sol_db
-            sim_db = c.model.traj0.sim_prob.get_outputs_dir() / sim_db
-
-        for db in (sol_db, sim_db):
-            c = om.CaseReader(db).get_case('final')
-
-            t_initial = c.get_val('traj0.phase0.timeseries.time')[0]
-            tf = c.get_val('traj0.phase0.timeseries.time')[-1]
-
-            x0 = c.get_val('traj0.phase0.timeseries.x')[0]
-            xf = c.get_val('traj0.phase0.timeseries.x')[-1]
-
-            y0 = c.get_val('traj0.phase0.timeseries.y')[0]
-            yf = c.get_val('traj0.phase0.timeseries.y')[-1]
-
-            v0 = c.get_val('traj0.phase0.timeseries.v')[0]
-            vf = c.get_val('traj0.phase0.timeseries.v')[-1]
-
-            g = c.get_val('traj0.phase0.parameter_vals:g')[0]
-
-            thetaf = c.get_val('traj0.phase0.timeseries.theta')[-1]
->>>>>>> a3dd77e2
 
             assert_near_equal(t_initial, 0.0)
             assert_near_equal(x0, 0.0)
@@ -396,17 +359,16 @@
             assert_near_equal(thetaf, 100.12, tolerance=0.01)
 
     def test_ex_brachistochrone_radau_uncompressed(self):
-<<<<<<< HEAD
         prob = self._make_problem(transcription='radau-ps', compressed=False)
         self.run_asserts(prob)
-=======
-        p = self._make_problem(transcription='radau-ps', compressed=False)
-        self.run_asserts(p)
->>>>>>> a3dd77e2
 
     def test_in_series(self):
         p = self._make_problem(transcription='gauss-lobatto', compressed=False)
         self.run_asserts(p)
 
         p = self._make_problem(transcription='radau-ps', compressed=False)
-        self.run_asserts(p)+        self.run_asserts(p)
+
+
+if __name__ == '__main__':
+    unittest.main()