from collections.abc import Iterable, Callable
from copy import deepcopy
import inspect
import warnings

import numpy as np

from scipy import interpolate

import openmdao.api as om
from openmdao.utils.mpi import MPI
from openmdao.utils.om_warnings import issue_warning
from openmdao.core.system import System
from openmdao.recorders.case import Case

import dymos as dm

from .options import ControlOptionsDictionary, ParameterOptionsDictionary, \
    StateOptionsDictionary, TimeOptionsDictionary, ConstraintOptionsDictionary, \
    GridRefinementOptionsDictionary, SimulateOptionsDictionary, \
    TimeseriesOutputOptionsDictionary, PhaseTimeseriesOptionsDictionary

from ..transcriptions.transcription_base import TranscriptionBase
from ..transcriptions.grid_data import ChebyshevGaussLobattoGrid, GaussLobattoGrid, RadauGrid, UniformGrid, BirkhoffGrid
from ..transcriptions import ExplicitShooting, GaussLobatto, Radau
from ..utils.indexing import get_constraint_flat_idxs
from ..utils.introspection import configure_time_introspection, _configure_constraint_introspection, \
    configure_controls_introspection, configure_parameters_introspection, \
    configure_timeseries_output_introspection, classify_var
from ..utils.misc import _unspecified, create_subprob, om_version
from ..utils.lgl import lgl


class Phase(om.Group):
    """
    The Phase object in Dymos.

    The Phase object is an OpenMDAO Group which contains the options for the variables in the
    optimal control problem (states, times, controls, parameters), the transcription, and
    the ODE class.

    The role of the Phase is to unite the problem formulation with the transcription and the ODE
    in order to transcribe a single portion of a trajectory into a nonlinear programming problem
    to be solved by the optimizer.

    On setup, the Phase runs through its setup stack which will add the appropriate OpenMDAO
    systems as prescribed by its associated Transcription.

    Parameters
    ----------
    from_phase : <Phase> or None
        A phase instance from which the initialized phase should copy its data.
    **kwargs : dict
        Dictionary of optional phase arguments.

    Attributes
    ----------
    sim_prob : Problem or None
        The OpenMDAO problem used for trajectory simulation.
        This is None unless the simulate method has been called.
    """
    def __init__(self, from_phase=None, **kwargs):
        _kwargs = kwargs.copy()

        if from_phase is not None:
            raise RuntimeError('Instantiating a phase from another using the `from_phase`'
                               ' argument is no longer avaiable.'
                               ' Use the <phase>.duplicate() or <phase>.get_simulation_phase() methods.')

        # These are the options which will be set at setup time.
        # Prior to setup, the options are placed into the user_*_options dictionaries.
        self.refine_options = GridRefinementOptionsDictionary()
        self.simulate_options = SimulateOptionsDictionary()
        self.timeseries_ec_vars = {}
        self.timeseries_options = PhaseTimeseriesOptionsDictionary()

        # Dictionaries of variable options that are set by the user via the API
        # These will be applied over any defaults specified by decorators on the ODE
        self._initial_boundary_constraints = []
        self._final_boundary_constraints = []
        self._path_constraints = []
        self._timeseries = {'timeseries': {'transcription': None,
                                           'subset': 'all',
                                           'outputs': {}}}
        self._objectives = {}
        self.sim_prob = None

        # Expressions to be computed along with the ODE.
        self._calc_exprs = {}

        super(Phase, self).__init__(**_kwargs)

    def duplicate(self, transcription=None, boundary_constraints=False, path_constraints=False, objectives=False,
                  fix_initial_time=False, fix_initial_states=None, fix_final_states=None):
        """
        Create a copy of this phase where most options and attributes are deep copies of those in the original.

        By default, a deepcopy of the transcription in the original phase is used.
        Boundary constraints, path constraints, and objectives are _NOT_ copied by default, but the user may opt to do so.
        By default, initial time is not fixed, nor are the initial or final state values.
        These also can be overridden with the appropriate arguments.

        Parameters
        ----------
        transcription : TranscriptionBase or None
            If given, use the specified transcription for the new phase.
            If None, use a copy of the transcription of the phase to be copied.
        boundary_constraints : bool
            If True, retain all boundary constraints from the phase to be copied.
        path_constraints : bool
            If True, retain all path constraints from the phase to be copied.
        objectives : bool
            If True, retain all objectives from the phase to be copied.
        fix_initial_time : bool
            If True, fix the initial time of the returned phase.
        fix_initial_states : Sequence of str or None
            If given, set fix_initial=True for the given state names. Otherwise, all states will have fix_initial=False.
        fix_final_states : Sequence of str or None
            If given, set fix_final=True for the given state names. Otherwise, all states will have fix_final=False.

        Returns
        -------
        Phase
            The new phase created by duplicating this one.
        """
        t = deepcopy(self.options['transcription']) if transcription is None else transcription
        ode_class = self.options['ode_class']
        ode_init_kwargs = self.options['ode_init_kwargs']
        auto_solvers = self.options['auto_solvers']

        p = Phase(transcription=t, ode_class=ode_class, ode_init_kwargs=ode_init_kwargs,
                  auto_solvers=auto_solvers)

        # First copy over the variable information as is
        p.time_options.update(deepcopy(self.time_options))

        for state_name, state_options in self.state_options.items():
            p.state_options[state_name] = deepcopy(state_options)

        for param_name, param_options in self.parameter_options.items():
            p.parameter_options[param_name] = deepcopy(param_options)

        for control_name, control_options in self.control_options.items():
            p.control_options[control_name] = deepcopy(control_options)

        p.time_options['fix_initial'] = fix_initial_time

        _fis = [] if fix_initial_states is None else fix_initial_states
        _ffs = [] if fix_final_states is None else fix_final_states

        for state_name, state_options in p.state_options.items():
            if state_name in _fis:
                state_options['fix_initial'] = True
            else:
                state_options['fix_initial'] = False

            if state_name in _ffs:
                state_options['fix_final'] = True
            else:
                state_options['fix_final'] = False

        p._timeseries = deepcopy(self._timeseries)
        p.refine_options = deepcopy(self.refine_options)
        p.simulate_options = deepcopy(self.simulate_options)
        p.timeseries_options = deepcopy(self.timeseries_options)

        if boundary_constraints:
            p._initial_boundary_constraints = deepcopy(self._initial_boundary_constraints)
            p._final_boundary_constraints = deepcopy(self._final_boundary_constraints)

        if path_constraints:
            p._path_constraints = deepcopy(self._path_constraints)

        if objectives:
            p._objectives = deepcopy(self._objectives)

        return p

    def initialize(self):
        """
        Declare instantiation options for the phase.
        """
        self.options.declare('ode_class', default=None,
                             desc='System defining the ODE',
                             recordable=False)
        self.options.declare('ode_init_kwargs', types=dict, default={},
                             desc='Keyword arguments provided when initializing the ODE System')
        self.options.declare('transcription', types=TranscriptionBase,
                             desc='Transcription technique of the optimal control problem.')
        self.options.declare('auto_solvers', types=bool, default=True,
                             desc='If True, attempt to automatically assign solvers if necessary.')
        self.options.declare('time_options', types=TimeOptionsDictionary, default=TimeOptionsDictionary(),
                             desc='Options for time in this phase.')
        self.options.declare('state_options', types=dict, default={},
                             desc='Options for each state in this phase.')
        self.options.declare('parameter_options', types=dict, default={},
                             desc='Options for each parameter in this phase.')
        self.options.declare('control_options', types=dict, default={},
                             desc='Options for each control in this phase.')
        self.options.declare('boundary_balance_options', types=dict, default={},
                             desc='Options specifying boundary conditions to be satisfied with a solver.')

    @property
    def time_options(self):
        return self.options['time_options']

    @time_options.setter
    def time_options(self, tod: TimeOptionsDictionary):
        self.options['time_options'] = tod

    @property
    def integ_var_options(self):
        """ An alias for time options. """
        return self.options['time_options']

    @integ_var_options.setter
    def integ_var_options(self, iod: TimeOptionsDictionary):
        self.options['time_options'] = iod

    @property
    def state_options(self):
        return self.options['state_options']

    @property
    def parameter_options(self):
        return self.options['parameter_options']

    @property
    def control_options(self):
        return self.options['control_options']

    @property
    def boundary_balance_options(self):
        return self.options['boundary_balance_options']

    def add_state(self, name, units=_unspecified, shape=_unspecified,
                  rate_source=_unspecified, targets=_unspecified,
                  val=_unspecified, fix_initial=_unspecified, fix_final=_unspecified,
                  lower=_unspecified, upper=_unspecified, scaler=_unspecified, adder=_unspecified,
                  ref0=_unspecified, ref=_unspecified, defect_scaler=_unspecified,
                  defect_ref=_unspecified, continuity_scaler=_unspecified, continuity_ref=_unspecified,
                  solve_segments=_unspecified, connected_initial=_unspecified,
                  source=_unspecified, input_initial=_unspecified, initial_targets=_unspecified,
                  opt=_unspecified, initial_bounds=_unspecified, final_bounds=_unspecified):
        """
        Add a state variable to be integrated by the phase.

        Parameters
        ----------
        name : str
            Name of the state variable in the RHS.
        units : str or None
            Units in which the state variable is defined.  Internally components may use different
            units for the state variable, but the IndepVarComp which provides its value will provide
            it in these units, and collocation defects will use these units.  If units is not
            specified here then the unit will be determined from the rate_source.
        shape : tuple of int
            The shape of the state variable.  For instance, a 3D cartesian position vector would have
            a shape of (3,).  This only needs to be specified if the rate_source target points to
            a control or state whose shape isn't known in time.
        rate_source : str
            The path to the ODE output which provides the rate of this state variable.
        targets : str or Sequence of str
            The path to the targets of the state variable in the ODE system.  If given
            this will override the value given by the @declare_state decorator on the ODE.
            In the future, if left _unspecified (the default), the phase variable will try to connect to an ODE input
            of the same name. Set targets to None to prevent this.
        val :  ndarray
            The default value of the state at the state discretization nodes of the phase.
        fix_initial : bool(False)
            If True, omit the first value of the state from the design variables (prevent the
            optimizer from changing it).
        fix_final : bool(False)
            If True, omit the final value of the state from the design variables (prevent the
            optimizer from changing it).
        lower : float or ndarray or None (None)
            The lower bound of the state at the nodes of the phase.
        upper : float or ndarray or None (None)
            The upper bound of the state at the nodes of the phase.
        scaler : float or ndarray or None (None)
            The scaler of the state value at the nodes of the phase.
        adder : float or ndarray or None (None)
            The adder of the state value at the nodes of the phase.
        ref0 : float or ndarray or None (None)
            The zero-reference value of the state at the nodes of the phase.
        ref : float or ndarray or None (None)
            The unit-reference value of the state at the nodes of the phase.
        defect_scaler : float or ndarray
            The scaler of the state defect at the collocation nodes of the phase.
        defect_ref : float or ndarray
            The unit-reference value of the state defect at the collocation nodes of the phase. If
            provided, this value overrides defect_scaler.
        continuity_scaler : float
            Constraint scaler used to enforce the continuity mismatch defect between segments when transcription
            is not compressed.
        continuity_ref : float
            Reference unit value of the continuity mismatch defect between segments when transcription is not
            compressed. Used in place of scaler.
        solve_segments : bool(False)
            If True, a solver will be used to converge the collocation defects within a segment.
            Note that the state continuity defects between segements will still be
            handled by the optimizer.
        connected_initial : bool
            If True, then the initial value for this state comes from an externally connected
            source. Deprecated - use input_initial.
        source : str
            The path to the ODE output which provides the solution for this state variable when using an
            Analytic transcription.
        input_initial : bool
            If True, then the initial value for this state comes is an input.
        initial_targets : str
            The path to the ODE inputs to which the initial value of this state should be connected.
        opt : bool
            If True, state values are fixed at the input values and the optimizer resolves defect constraints by
            varying the other design variables in the phase.
        initial_bounds : tuple
            The bounds (lower, upper) of the state variable at the initial point in the phase.
        final_bounds : tuple
            The bounds (lower, upper) of the state variable at the final point in the phase.
        """
        if name not in self.state_options:
            self.state_options[name] = StateOptionsDictionary()
            self.state_options[name]['name'] = name

        self.set_state_options(name=name, units=units, shape=shape, rate_source=rate_source,
                               targets=targets, val=val, fix_initial=fix_initial,
                               fix_final=fix_final, lower=lower, upper=upper, scaler=scaler,
                               adder=adder, ref0=ref0, ref=ref, defect_scaler=defect_scaler,
                               defect_ref=defect_ref, continuity_scaler=continuity_scaler,
                               continuity_ref=continuity_ref, solve_segments=solve_segments,
                               connected_initial=connected_initial, source=source, input_initial=input_initial,
                               initial_targets=initial_targets, opt=opt, initial_bounds=initial_bounds,
                               final_bounds=final_bounds)

    def set_state_options(self, name, units=_unspecified, shape=_unspecified,
                          rate_source=_unspecified, targets=_unspecified,
                          val=_unspecified, fix_initial=_unspecified, fix_final=_unspecified,
                          lower=_unspecified, upper=_unspecified, scaler=_unspecified, adder=_unspecified,
                          ref0=_unspecified, ref=_unspecified, defect_scaler=_unspecified,
                          defect_ref=_unspecified, continuity_scaler=_unspecified, continuity_ref=_unspecified,
                          solve_segments=_unspecified, connected_initial=_unspecified,
                          source=_unspecified, input_initial=_unspecified, initial_targets=_unspecified,
                          opt=_unspecified, initial_bounds=_unspecified, final_bounds=_unspecified):
        """
        Set options that apply the EOM state variable of the given name.

        Parameters
        ----------
        name : str
            Name of the state variable in the RHS.
        units : str or None
            Units in which the state variable is defined.  Internally components may use different
            units for the state variable, but the IndepVarComp which provides its value will provide
            it in these units, and collocation defects will use these units.  If units is not
            specified here then the unit will be determined from the rate_source.
        shape : tuple of int
            The shape of the state variable.  For instance, a 3D cartesian position vector would have
            a shape of (3,).  This only needs to be specified if the rate_source target points to
            a control or state whose shape isn't known in time.
        rate_source : str
            The path to the ODE output which provides the rate of this state variable.
        targets : str or Sequence of str
            The path to the targets of the state variable in the ODE system.  If given
            this will override the value given by the @declare_state decorator on the ODE.
            In the future, if left _unspecified (the default), the phase variable will try to connect to an ODE input
            of the same name. Set targets to None to prevent this.
        val :  ndarray
            The default value of the state at the state discretization nodes of the phase.
        fix_initial : bool(False)
            If True, omit the first value of the state from the design variables (prevent the
            optimizer from changing it).
        fix_final : bool(False)
            If True, omit the final value of the state from the design variables (prevent the
            optimizer from changing it).
        lower : float or ndarray or None (None)
            The lower bound of the state at the nodes of the phase.
        upper : float or ndarray or None (None)
            The upper bound of the state at the nodes of the phase.
        scaler : float or ndarray or None (None)
            The scaler of the state value at the nodes of the phase.
        adder : float or ndarray or None (None)
            The adder of the state value at the nodes of the phase.
        ref0 : float or ndarray or None (None)
            The zero-reference value of the state at the nodes of the phase.
        ref : float or ndarray or None (None)
            The unit-reference value of the state at the nodes of the phase.
        defect_scaler : float or ndarray
            The scaler of the state defect at the collocation nodes of the phase.
        defect_ref : float or ndarray
            The unit-reference value of the state defect at the collocation nodes of the phase. If
            provided, this value overrides defect_scaler.
        continuity_scaler : float
            Constraint scaler used to enforce the continuity mismatch defect between segments when transcription
            is not compressed.
        continuity_ref : float
            Reference unit value of the continuity mismatch defect between segments when transcription is not
            compressed. Used in place of scaler.
        solve_segments : bool(False)
            If True, a solver will be used to converge the collocation defects within a segment.
            Note that the state continuity defects between segements will still be
            handled by the optimizer.
        connected_initial : bool
            If True, then the initial value for this state comes from an externally connected
            source. Deprecated - use input_initial.
        source : str
            The path to the ODE output which provides the solution for this state variable when using an
            Analytic transcription.
        input_initial : bool
            If True, then the initial value for this state comes is an input.
        initial_targets : str or Sequence of str
            The path to the ODE inputs to which the initial value of this state should be connected.
        opt : bool
            If True, state values are fixed at the input values and the optimizer resolves defect constraints by
            varying the other design variables in the phase.
        initial_bounds : tuple
            The bounds (lower, upper) of the state variable at the initial point in the phase.
        final_bounds : tuple
            The bounds (lower, upper) of the state variable at the final point in the phase.
        """
        if name not in self.state_options:
            # This state option will be picked up automatically from tags.
            self.state_options[name] = StateOptionsDictionary()
            self.state_options[name]['name'] = name

        if units is not _unspecified:
            self.state_options[name]['units'] = units

        if shape is not _unspecified:
            self.state_options[name]['shape'] = shape

        if rate_source is not _unspecified:
            self.state_options[name]['rate_source'] = rate_source

        if targets is not _unspecified:
            if isinstance(targets, str):
                self.state_options[name]['targets'] = (targets,)
            else:
                self.state_options[name]['targets'] = targets

        if val is not _unspecified:
            self.state_options[name]['val'] = val

        if fix_initial is not _unspecified:
            self.state_options[name]['fix_initial'] = fix_initial

        if fix_final is not _unspecified:
            self.state_options[name]['fix_final'] = fix_final

        if lower is not _unspecified:
            self.state_options[name]['lower'] = lower

        if upper is not _unspecified:
            self.state_options[name]['upper'] = upper

        if scaler is not _unspecified:
            self.state_options[name]['scaler'] = scaler

        if adder is not _unspecified:
            self.state_options[name]['adder'] = adder

        if ref0 is not _unspecified:
            self.state_options[name]['ref0'] = ref0

        if ref is not _unspecified:
            self.state_options[name]['ref'] = ref

        if defect_scaler is not _unspecified:
            self.state_options[name]['defect_scaler'] = defect_scaler

        if defect_ref is not _unspecified:
            self.state_options[name]['defect_ref'] = defect_ref

        if continuity_scaler is not _unspecified:
            self.state_options[name]['continuity_scaler'] = continuity_scaler

        if continuity_ref is not _unspecified:
            self.state_options[name]['continuity_ref'] = continuity_ref

        if solve_segments is not _unspecified:
            self.state_options[name]['solve_segments'] = solve_segments

        if connected_initial is not _unspecified:
            self.state_options[name]['connected_initial'] = connected_initial
            om.issue_warning(f'{self.pathname}: State option `connected_initial` is deprecated. Use input_initial',
                             om.OMDeprecationWarning)
            self.state_options[name]['input_initial'] = connected_initial

        if source is not _unspecified:
            self.state_options[name]['source'] = source

        if input_initial is not _unspecified:
            self.state_options[name]['input_initial'] = input_initial

        if opt is not _unspecified:
            self.state_options[name]['opt'] = opt

        if initial_bounds is not _unspecified:
            self.state_options[name]['initial_bounds'] = initial_bounds

        if final_bounds is not _unspecified:
            self.state_options[name]['final_bounds'] = final_bounds

    def check_parameter(self, name):
        """
        Checks that the parameter of the given name is valid.

        First name is checked against all existing states, controls, input parameters, and
        parameters.  If it has already been assigned to one of those, ValueError is raised.
        Finally, if *dynamic* is True, the control is not a dynamic parameter in the ODE,
        ValueError is raised.

        Parameters
        ----------
        name : str
            The name of the controllable parameter.

        Raises
        ------
        ValueError
            Raised if the parameter of the given name is previously assigned or
            incompatible with the type of control to which it is assigned.
        """
        if name in ['time', 'time_phase', 't_initial', 't_duration']:
            raise ValueError(f'The name {name} is reserved for the independent variable of integration'
                             ' in Dymos and may not be used as a state, control, or parameter name')
        elif name in self.state_options:
            raise ValueError(f'{name} has already been added as a state.')
        elif name in self.control_options:
            raise ValueError(f'{name} has already been added as a control.')
        elif name in self.parameter_options:
            raise ValueError(f'{name} has already been added as a parameter.')

    def add_control(self, name, order=_unspecified, units=_unspecified, desc=_unspecified,
                    opt=_unspecified, fix_initial=_unspecified, fix_final=_unspecified, targets=_unspecified,
                    rate_targets=_unspecified, rate2_targets=_unspecified, val=_unspecified,
                    shape=_unspecified, lower=_unspecified, upper=_unspecified, scaler=_unspecified,
                    adder=_unspecified, ref0=_unspecified, ref=_unspecified, continuity=_unspecified,
                    continuity_scaler=_unspecified, continuity_ref=_unspecified, rate_continuity=_unspecified,
                    rate_continuity_scaler=_unspecified, rate_continuity_ref=_unspecified,
                    rate2_continuity=_unspecified, rate2_continuity_scaler=_unspecified,
                    rate2_continuity_ref=_unspecified, control_type=_unspecified):
        """
        Adds a dynamic control variable to be tied to a parameter in the ODE.

        Parameters
        ----------
        name : str
            The name assigned to the control variable.  If the ODE has been decorated with
            parameters, this should be the name of a control in the system.
        order : int
            The order of the polynomial control variable.  This option is invalid if control_type is 'full'.
        units : str or None
            The units with which the control parameter in this phase will be defined.  It must be
            compatible with the units of the targets to which the control is connected.
        desc : str
            A description of the control variable.
        opt : bool
            If True, the control value will be a design variable for the optimization problem.
            If False, allow the control to be connected externally.
        fix_initial : bool
            If True, the initial value of this control is fixed and not a design variable.
            This option is invalid if opt=False.
        fix_final : bool
            If True, the final value of this control is fixed and not a design variable.
            This option is invalid if opt=False.
        targets : Sequence of str or None
            Targets in the ODE to which this control is connected.
            In the future, if left _unspecified (the default), the phase control will try to connect to an ODE input
            of the same name. Set targets to None to prevent this.
        rate_targets : Sequence of str or None
            The targets in the ODE to which the control rate is connected.
        rate2_targets : Sequence of str or None
            The parameter in the ODE to which the control 2nd derivative is connected.
        val : float
            The default value of the control variable at the control input nodes.
        shape : Sequence of int
            The shape of the control variable at each point in time. Only needed for controls that don't
            have a target in the ode.
        lower : Sequence of Number or None
            The lower bound of the control variable at the nodes.
            This option is invalid if opt=False.
        upper : Sequence or Number or None
            The upper bound of the control variable at the nodes.
            This option is invalid if opt=False.
        scaler : float or None
            The scaler of the control variable at the nodes.
            This option is invalid if opt=False.
        adder : float or None
            The adder of the control variable at the nodes.
            This option is invalid if opt=False.
        ref0 : float or None
            The zero-reference value of the control variable at the nodes.
            This option is invalid if opt=False.
        ref : float or None
            The unit-reference value of the control variable at the nodes.
            This option is invalid if opt=False.
        continuity : bool
            Enforce continuity of control values at segment boundaries.
            This option is invalid if opt=False.
        continuity_scaler : bool
            Scaler of the continuity constraint. This option is invalid if opt=False.  This
            option is only relevant in the Radau pseudospectral transcription where the continuity
            constraint is nonlinear.  For Gauss-Lobatto the continuity constraint is linear.
        continuity_ref : bool
            Reference unit value to be used in place of continuity scaler.
        rate_continuity : bool
            Enforce continuity of control first derivatives  (in dimensionless time) at
            segment boundaries.
            This option is invalid if opt=False.
        rate_continuity_scaler : float
            Scaler of the rate continuity constraint at segment boundaries.
            This option is invalid if opt=False.
        rate_continuity_ref : float or None
            Reference unit value of the rate continuity constraint at segment boundaries, for use in
            place of rate_continuity_scaler.
        rate2_continuity : bool or None
            Enforce continuity of control second derivatives at segment boundaries.
            This option is invalid if opt=False.
        rate2_continuity_scaler : float or None
            Scaler of the dimensionless rate continuity constraint at segment boundaries.
            This option is invalid if opt=False.
        rate2_continuity_ref : float or None
            Reference unit value of the rate2 continuity constraint at segment boundaries, for use in
            place of rate_continuity_scaler.
        control_type : str
            The type of control variable.  Valid options include 'full' and 'polynomial'.

        Notes
        -----
        rate and rate2 continuity are not enforced for input controls.
        """
        if name not in self.control_options:
            self.check_parameter(name)
            self.control_options[name] = ControlOptionsDictionary()
            self.control_options[name]['name'] = name

        if control_type == 'polynomial':
            continuity = rate_continuity = rate2_continuity = False

        self.set_control_options(name, order=order, units=units, desc=desc, opt=opt,
                                 fix_initial=fix_initial, fix_final=fix_final, targets=targets, rate_targets=rate_targets,
                                 rate2_targets=rate2_targets, val=val, shape=shape, lower=lower,
                                 upper=upper, scaler=scaler, adder=adder, ref0=ref0, ref=ref,
                                 continuity=continuity, continuity_scaler=continuity_scaler,
                                 continuity_ref=continuity_ref, rate_continuity=rate_continuity,
                                 rate_continuity_scaler=rate_continuity_scaler,
                                 rate_continuity_ref=rate_continuity_ref,
                                 rate2_continuity=rate2_continuity,
                                 rate2_continuity_scaler=rate2_continuity_scaler,
                                 rate2_continuity_ref=rate2_continuity_ref,
                                 control_type=control_type)

    def set_control_options(self, name, order=_unspecified, units=_unspecified, desc=_unspecified,
                            opt=_unspecified, fix_initial=_unspecified, fix_final=_unspecified, targets=_unspecified,
                            rate_targets=_unspecified, rate2_targets=_unspecified, val=_unspecified,
                            shape=_unspecified, lower=_unspecified, upper=_unspecified, scaler=_unspecified,
                            adder=_unspecified, ref0=_unspecified, ref=_unspecified, continuity=_unspecified,
                            continuity_scaler=_unspecified, continuity_ref=_unspecified,
                            rate_continuity=_unspecified, rate_continuity_scaler=_unspecified,
                            rate_continuity_ref=_unspecified, rate2_continuity=_unspecified,
                            rate2_continuity_scaler=_unspecified, rate2_continuity_ref=_unspecified,
                            control_type=_unspecified):
        """
        Set options on an existing dynamic control variable in the phase.

        Parameters
        ----------
        name : str
            The name assigned to the control variable.  If the ODE has been decorated with
            parameters, this should be the name of a control in the system.
        order : int
            The order of the polynomial control variable.  This option is invalid if control_type is 'full'.
        units : str or None
            The units with which the control parameter in this phase will be defined.  It must be
            compatible with the units of the targets to which the control is connected.
        desc : str
            A description of the control variable.
        opt : bool
            If True, the control value will be a design variable for the optimization problem.
            If False, allow the control to be connected externally.
        fix_initial : bool
            If True, the initial value of this control is fixed and not a design variable.
            This option is invalid if opt=False.
        fix_final : bool
            If True, the final value of this control is fixed and not a design variable.
            This option is invalid if opt=False.
        targets : Sequence of str or None
            Targets in the ODE to which this control is connected.
            In the future, if left _unspecified (the default), the phase control will try to connect to an ODE input
            of the same name. Set targets to None to prevent this.
        rate_targets : Sequence of str or None
            The targets in the ODE to which the control rate is connected.
        rate2_targets : Sequence of str or None
            The parameter in the ODE to which the control 2nd derivative is connected.
        val : float
            The default value of the control variable at the control input nodes.
        shape : Sequence of int
            The shape of the control variable at each point in time. Only needed for controls that don't
            have a target in the ode.
        lower : Sequence of Number or None
            The lower bound of the control variable at the nodes.
            This option is invalid if opt=False.
        upper : Sequence or Number or None
            The upper bound of the control variable at the nodes.
            This option is invalid if opt=False.
        scaler : float or None
            The scaler of the control variable at the nodes.
            This option is invalid if opt=False.
        adder : float or None
            The adder of the control variable at the nodes.
            This option is invalid if opt=False.
        ref0 : float or None
            The zero-reference value of the control variable at the nodes.
            This option is invalid if opt=False.
        ref : float or None
            The unit-reference value of the control variable at the nodes.
            This option is invalid if opt=False.
        continuity : bool
            Enforce continuity of control values at segment boundaries.
            This option is invalid if opt=False.
        continuity_scaler : bool
            Scaler of the continuity constraint. This option is invalid if opt=False.  This
            option is only relevant in the Radau pseudospectral transcription where the continuity
            constraint is nonlinear.  For Gauss-Lobatto the continuity constraint is linear.
        continuity_ref : bool
            Reference unit value to be used in place of continuity scaler.
        rate_continuity : bool
            Enforce continuity of control first derivatives  (in dimensionless time) at
            segment boundaries.
            This option is invalid if opt=False.
        rate_continuity_scaler : float
            Scaler of the rate continuity constraint at segment boundaries.
            This option is invalid if opt=False.
        rate_continuity_ref : float or None
            Reference unit value of the rate continuity constraint at segment boundaries, for use in
            place of rate_continuity_scaler.
        rate2_continuity : bool or None
            Enforce continuity of control second derivatives at segment boundaries.
            This option is invalid if opt=False.
        rate2_continuity_scaler : float or None
            Scaler of the dimensionless rate continuity constraint at segment boundaries.
            This option is invalid if opt=False.
        rate2_continuity_ref : float or None
            Reference unit value of the rate2 continuity constraint at segment boundaries, for use in
            place of rate_continuity_scaler.
        control_type : str
            The type of control variable.  Valid options include 'full' and 'polynomial'.

        Notes
        -----
        rate and rate2 continuity are not enforced for input controls.
        """
        if control_type is not _unspecified:
            self.control_options[name]['control_type'] = control_type

        if order is not _unspecified:
            self.control_options[name]['order'] = order

        if units is not _unspecified:
            self.control_options[name]['units'] = units

        if opt is not _unspecified:
            self.control_options[name]['opt'] = opt

        if desc is not _unspecified:
            self.control_options[name]['desc'] = desc

        if targets is not _unspecified:
            if isinstance(targets, str):
                self.control_options[name]['targets'] = (targets,)
            else:
                self.control_options[name]['targets'] = targets

        if rate_targets is not _unspecified:
            if isinstance(rate_targets, str):
                self.control_options[name]['rate_targets'] = (rate_targets,)
            else:
                self.control_options[name]['rate_targets'] = rate_targets

        if rate2_targets is not _unspecified:
            if isinstance(rate2_targets, str):
                self.control_options[name]['rate2_targets'] = (rate2_targets,)
            else:
                self.control_options[name]['rate2_targets'] = rate2_targets

        if val is not _unspecified:
            self.control_options[name]['val'] = val

        if shape is not _unspecified:
            self.control_options[name]['shape'] = shape

        if fix_initial is not _unspecified:
            self.control_options[name]['fix_initial'] = fix_initial

        if fix_final is not _unspecified:
            self.control_options[name]['fix_final'] = fix_final

        if lower is not _unspecified:
            self.control_options[name]['lower'] = lower

        if upper is not _unspecified:
            self.control_options[name]['upper'] = upper

        if scaler is not _unspecified:
            self.control_options[name]['scaler'] = scaler

        if adder is not _unspecified:
            self.control_options[name]['adder'] = adder

        if ref0 is not _unspecified:
            self.control_options[name]['ref0'] = ref0

        if ref is not _unspecified:
            self.control_options[name]['ref'] = ref

        if continuity is not _unspecified:
            self.control_options[name]['continuity'] = continuity

        if continuity_scaler is not _unspecified:
            self.control_options[name]['continuity_scaler'] = continuity_scaler

        if continuity_ref is not _unspecified:
            self.control_options[name]['continuity_ref'] = continuity_ref

        if rate_continuity is not _unspecified:
            self.control_options[name]['rate_continuity'] = rate_continuity

        if rate_continuity_scaler is not _unspecified:
            self.control_options[name]['rate_continuity_scaler'] = rate_continuity_scaler

        if rate_continuity_ref is not _unspecified:
            self.control_options[name]['rate_continuity_ref'] = rate_continuity_ref

        if rate2_continuity is not _unspecified:
            self.control_options[name]['rate2_continuity'] = rate2_continuity

        if rate2_continuity_scaler is not _unspecified:
            self.control_options[name]['rate2_continuity_scaler'] = rate2_continuity_scaler

        if rate2_continuity_ref is not _unspecified:
            self.control_options[name]['rate2_continuity_ref'] = rate2_continuity_ref

    def add_polynomial_control(self, name, order, desc=_unspecified, val=_unspecified, units=_unspecified,
                               opt=_unspecified, fix_initial=_unspecified, fix_final=_unspecified,
                               lower=_unspecified, upper=_unspecified,
                               scaler=_unspecified, adder=_unspecified, ref0=_unspecified,
                               ref=_unspecified, targets=_unspecified, rate_targets=_unspecified,
                               rate2_targets=_unspecified, shape=_unspecified):
        """
        Adds a polynomial control variable to be tied to a parameter in the ODE.

        Polynomial controls are defined by values at the Legendre-Gauss-Lobatto nodes of a
        single polynomial, defined on [-1, 1] in phase tau space.

        For a polynomial control of a given order, the number of nodes used to define the
        polynomial is (order + 1).

        Parameters
        ----------
        name : str
            Name of the controllable parameter in the ODE.
        order : int
            The order of the interpolating polynomial used to represent the control value in
            phase tau space.
        desc : str
            A description of the polynomial control.
        val : float or ndarray
            Default value of the control at all nodes.  If val scalar and the control
            is dynamic it will be broadcast.
        units : str or None or 0
            Units in which the control variable is defined.  If 0, use the units declared
            for the parameter in the ODE.
        opt : bool
            If True (default) the value(s) of this control will be design variables in
            the optimization problem, in the path 'phase_name.indep_controls.controls:control_name'.
            If False, the values of this control will exist as input controls:{name}.
        fix_initial : bool
            If True, the given initial value of the polynomial control is not a design variable and
            will not be changed during the optimization.
        fix_final : bool
            If True, the given final value of the polynomial control is not a design variable and
            will not be changed during the optimization.
        lower : float or ndarray
            The lower bound of the control at the nodes of the phase.
        upper : float or ndarray
            The upper bound of the control at the nodes of the phase.
        scaler : float or ndarray
            The scaler of the control value at the nodes of the phase.
        adder : float or ndarray
            The adder of the control value at the nodes of the phase.
        ref0 : float or ndarray
            The zero-reference value of the control at the nodes of the phase.
        ref : float or ndarray
            The unit-reference value of the control at the nodes of the phase.
        targets : Sequence of str or None
            Targets in the ODE to which this polynomial control is connected.
        rate_targets : None or str
            The name of the parameter in the ODE to which the first time-derivative
            of the control value is connected.
        rate2_targets : None or str
            The name of the parameter in the ODE to which the second time-derivative
            of the control value is connected.
        shape : Sequence of int
            The shape of the control variable at each point in time.
        """
        om.issue_warning(f'{self.pathname}: The method `add_polynomial_control` is '
                         'deprecated and will be removed in Dymos 2.1. Please use '
                         '`add_control` with the appropriate options to define a polynomial control.',
                         category=om.OMDeprecationWarning)

        self.check_parameter(name)

        if name not in self.control_options:
            self.control_options[name] = ControlOptionsDictionary()
            self.control_options[name]['name'] = name
            self.control_options[name]['order'] = order

        control_type = 'polynomial'

        self.set_control_options(name, order=order, units=units, desc=desc, opt=opt,
                                 fix_initial=fix_initial, fix_final=fix_final, targets=targets, rate_targets=rate_targets,
                                 rate2_targets=rate2_targets, val=val, shape=shape, lower=lower,
                                 upper=upper, scaler=scaler, adder=adder, ref0=ref0, ref=ref,
                                 continuity=False, rate_continuity=False, rate2_continuity=False,
                                 control_type=control_type)

    def set_polynomial_control_options(self, name, order=_unspecified, desc=_unspecified, val=_unspecified,
                                       units=_unspecified, opt=_unspecified, fix_initial=_unspecified,
                                       fix_final=_unspecified, lower=_unspecified, upper=_unspecified,
                                       scaler=_unspecified, adder=_unspecified, ref0=_unspecified,
                                       ref=_unspecified, targets=_unspecified, rate_targets=_unspecified,
                                       rate2_targets=_unspecified, shape=_unspecified):
        """
        Set options on an existing polynomial control variable in the phase.

        Parameters
        ----------
        name : str
            Name of the controllable parameter in the ODE.
        order : int
            The order of the interpolating polynomial used to represent the control value in
            phase tau space.
        desc : str
            A description of the polynomial control.
        val : float or ndarray
            Default value of the control at all nodes.  If val scalar and the control
            is dynamic it will be broadcast.
        units : str or None or 0
            Units in which the control variable is defined.  If 0, use the units declared
            for the parameter in the ODE.
        opt : bool
            If True (default) the value(s) of this control will be design variables in
            the optimization problem, in the path 'phase_name.indep_controls.controls:control_name'.
            If False, the values of this control will exist as input controls:{name}.
        fix_initial : bool
            If True, the given initial value of the polynomial control is not a design variable and
            will not be changed during the optimization.
        fix_final : bool
            If True, the given final value of the polynomial control is not a design variable and
            will not be changed during the optimization.
        lower : float or ndarray
            The lower bound of the control at the nodes of the phase.
        upper : float or ndarray
            The upper bound of the control at the nodes of the phase.
        scaler : float or ndarray
            The scaler of the control value at the nodes of the phase.
        adder : float or ndarray
            The adder of the control value at the nodes of the phase.
        ref0 : float or ndarray
            The zero-reference value of the control at the nodes of the phase.
        ref : float or ndarray
            The unit-reference value of the control at the nodes of the phase.
        targets : Sequence of str or None
            Targets in the ODE to which this polynomial control is connected.
        rate_targets : None or str
            The name of the parameter in the ODE to which the first time-derivative
            of the control value is connected.
        rate2_targets : None or str
            The name of the parameter in the ODE to which the second time-derivative
            of the control value is connected.
        shape : Sequence of int
            The shape of the control variable at each point in time.
        """
        om.issue_warning(f'{self.pathname}: The method `set_polynomial_control_options` is '
                         'deprecated and will be removed in Dymos 2.1. Please use '
                         '`set_control_options` with the appropriate options to define a polynomial control.',
                         category=om.OMDeprecationWarning)

        self.control_options[name]['control_type'] = 'polynomial'

        if order is not _unspecified:
            self.control_options[name]['order'] = order

        if units is not _unspecified:
            self.control_options[name]['units'] = units

        if opt is not _unspecified:
            self.control_options[name]['opt'] = opt

        if desc is not _unspecified:
            self.control_options[name]['desc'] = desc

        if targets is not _unspecified:
            if isinstance(targets, str):
                self.control_options[name]['targets'] = (targets,)
            else:
                self.control_options[name]['targets'] = targets

        if rate_targets is not _unspecified:
            if isinstance(rate_targets, str):
                self.control_options[name]['rate_targets'] = (rate_targets,)
            else:
                self.control_options[name]['rate_targets'] = rate_targets

        if rate2_targets is not _unspecified:
            if isinstance(rate2_targets, str):
                self.control_options[name]['rate2_targets'] = (rate2_targets,)
            else:
                self.control_options[name]['rate2_targets'] = rate2_targets

        if val is not _unspecified:
            self.control_options[name]['val'] = val

        if shape is not _unspecified:
            self.control_options[name]['shape'] = shape

        if fix_initial is not _unspecified:
            self.control_options[name]['fix_initial'] = fix_initial

        if fix_final is not _unspecified:
            self.control_options[name]['fix_final'] = fix_final

        if lower is not _unspecified:
            self.control_options[name]['lower'] = lower

        if upper is not _unspecified:
            self.control_options[name]['upper'] = upper

        if scaler is not _unspecified:
            self.control_options[name]['scaler'] = scaler

        if adder is not _unspecified:
            self.control_options[name]['adder'] = adder

        if ref0 is not _unspecified:
            self.control_options[name]['ref0'] = ref0

        if ref is not _unspecified:
            self.control_options[name]['ref'] = ref

    def add_parameter(self, name, val=_unspecified, units=_unspecified, opt=False,
                      desc=_unspecified, lower=_unspecified, upper=_unspecified, scaler=_unspecified,
                      adder=_unspecified, ref0=_unspecified, ref=_unspecified, targets=_unspecified,
                      shape=_unspecified, dynamic=_unspecified, static_target=_unspecified,
                      include_timeseries=_unspecified, static_targets=_unspecified):
        """
        Add a parameter (static control variable) to the phase.

        Parameters
        ----------
        name : str
            Name of the parameter.
        val : float or ndarray
            Default value of the parameter at all nodes.
        units : str or None or 0
            Units in which the parameter is defined.  If 0, use the units declared
            for the parameter in the ODE.
        opt : bool
            If True, the value(s) of this parameter will be design variables in
            the optimization problem, in the path 'phase_name.indep_controls.controls:control_name'.
            If False (default), the this parameter will still be owned by an IndepVarComp in the phase,
            but it will not be a design variable in the optimization.
        desc : str
            A description of the parameter.
        lower : float or ndarray
            The lower bound of the parameter value.
        upper : float or ndarray
            The upper bound of the parameter value.
        scaler : float or ndarray
            The scaler of the parameter value for the optimizer.
        adder : float or ndarray
            The adder of the parameter value for the optimizer.
        ref0 : float or ndarray
            The zero-reference value of the parameter for the optimizer.
        ref : float or ndarray
            The unit-reference value of the parameter for the optimizer.
        targets : Sequence of str or None
            Targets in the ODE to which this parameter is connected.
            In the future, if left _unspecified (the default), the phase parameter will try to connect to an ODE input
            of the same name. Set targets to None to prevent this.
        shape : Sequence of int
            The shape of the parameter.
        dynamic : bool
            True if the targets in the ODE may be dynamic (if the inputs are sized to the number
            of nodes) else False.
        static_target : bool or _unspecified
            True if the targets in the ODE are not shaped with num_nodes as the first dimension
            (meaning they cannot have a unique value at each node).  Otherwise False.
        include_timeseries : bool
            True if the static parameters should be included in output timeseries, else False.
        static_targets : bool or Sequence or _unspecified
            True if ALL targets in the ODE are not shaped with num_nodes as the first dimension
            (meaning they cannot have a unique value at each node).  If False, ALL targets are
            expected to be shaped with the first dimension as the number of nodes. If given
            as a Sequence, it provides those targets not shaped with num_nodes. If left _unspecified,
            static targets will be determined automatically.
        """
        self.check_parameter(name)

        if name not in self.parameter_options:
            self.parameter_options[name] = ParameterOptionsDictionary()
            self.parameter_options[name]['name'] = name

        self.set_parameter_options(name, val=val, units=units, opt=opt, desc=desc,
                                   lower=lower, upper=upper, scaler=scaler, adder=adder,
                                   ref0=ref0, ref=ref, targets=targets, shape=shape, dynamic=dynamic,
                                   static_target=static_target, static_targets=static_targets,
                                   include_timeseries=include_timeseries)

    def set_parameter_options(self, name, val=_unspecified, units=_unspecified, opt=False,
                              desc=_unspecified, lower=_unspecified, upper=_unspecified,
                              scaler=_unspecified, adder=_unspecified, ref0=_unspecified,
                              ref=_unspecified, targets=_unspecified, shape=_unspecified,
                              dynamic=_unspecified, static_target=_unspecified,
                              include_timeseries=_unspecified, static_targets=_unspecified):
        """
        Set options for an existing parameter (static control variable) in the phase.

        Parameters
        ----------
        name : str
            Name of the parameter.
        val : float or ndarray
            Default value of the parameter at all nodes.
        units : str or None or 0
            Units in which the parameter is defined.  If 0, use the units declared
            for the parameter in the ODE.
        opt : bool
            If True the value(s) of this parameter will be design variables in
            the optimization problem, in the path 'phase_name.indep_controls.controls:control_name'.
            If False (default), the this parameter will still be owned by an IndepVarComp in the phase,
            but it will not be a design variable in the optimization.
        desc : str
            A description of the parameter.
        lower : float or ndarray
            The lower bound of the parameter value.
        upper : float or ndarray
            The upper bound of the parameter value.
        scaler : float or ndarray
            The scaler of the parameter value for the optimizer.
        adder : float or ndarray
            The adder of the parameter value for the optimizer.
        ref0 : float or ndarray
            The zero-reference value of the parameter for the optimizer.
        ref : float or ndarray
            The unit-reference value of the parameter for the optimizer.
        targets : Sequence of str or None
            Targets in the ODE to which this parameter is connected.
            In the future, if left _unspecified (the default), the phase parameter will try to connect to an ODE input
            of the same name. Set targets to None to prevent this.
        shape : Sequence of int
            The shape of the parameter.
        dynamic : bool
            True if the targets in the ODE may be dynamic (if the inputs are sized to the number
            of nodes) else False.  This option is deprecated.
        static_target : bool or _unspecified
            True if the targets in the ODE are not shaped with num_nodes as the first dimension
            (meaning they cannot have a unique value at each node).  Otherwise False.
        include_timeseries : bool
            True if the static parameters should be included in output timeseries, else False.
        static_targets : bool or Sequence or _unspecified
            True if ALL targets in the ODE are not shaped with num_nodes as the first dimension
            (meaning they cannot have a unique value at each node).  If False, ALL targets are
            expected to be shaped with the first dimension as the number of nodes. If given
            as a Sequence, it provides those targets not shaped with num_nodes. If left _unspecified,
            static targets will be determined automatically.
        """
        if units is not _unspecified:
            self.parameter_options[name]['units'] = units

        self.parameter_options[name]['opt'] = opt

        if desc is not _unspecified:
            self.parameter_options[name]['desc'] = desc

        if targets is not _unspecified:
            if isinstance(targets, str):
                self.parameter_options[name]['targets'] = (targets,)
            else:
                self.parameter_options[name]['targets'] = targets

        if val is not _unspecified:
            self.parameter_options[name]['val'] = val

        if shape is not _unspecified:
            if np.isscalar(shape):
                self.parameter_options[name]['shape'] = (shape,)
            elif isinstance(shape, list):
                self.parameter_options[name]['shape'] = tuple(shape)
            else:
                self.parameter_options[name]['shape'] = shape

        if dynamic is not _unspecified:
            self.parameter_options[name]['static_targets'] = not dynamic

        if static_target is not _unspecified:
            self.parameter_options[name]['static_targets'] = static_target

        if static_targets is not _unspecified:
            self.parameter_options[name]['static_targets'] = static_targets

        if dynamic is not _unspecified and static_target is not _unspecified:
            raise ValueError("Both the deprecated 'dynamic' option and option 'static_target' were\n"
                             f"specified for parameter '{name}'. Going forward, please use only\n"
                             "option static_targets. Options 'dynamic' and 'static_target'\n"
                             "will be removed in Dymos 2.0.0.")

        if dynamic is not _unspecified and static_targets is not _unspecified:
            raise ValueError("Both the deprecated 'dynamic' option and option 'static_targets' were "
                             f"specified for parameter '{name}'. Going forward, please use only "
                             "option static_targets.  Option 'dynamic' will be removed in "
                             "Dymos 2.0.0.")

        if lower is not _unspecified:
            self.parameter_options[name]['lower'] = lower

        if upper is not _unspecified:
            self.parameter_options[name]['upper'] = upper

        if scaler is not _unspecified:
            self.parameter_options[name]['scaler'] = scaler

        if adder is not _unspecified:
            self.parameter_options[name]['adder'] = adder

        if ref0 is not _unspecified:
            self.parameter_options[name]['ref0'] = ref0

        if ref is not _unspecified:
            self.parameter_options[name]['ref'] = ref

        if include_timeseries is not _unspecified:
            self.parameter_options[name]['include_timeseries'] = include_timeseries

    def add_boundary_constraint(self, name, loc, constraint_name=None, units=None,
                                shape=None, indices=None, lower=None, upper=None, equals=None,
                                scaler=None, adder=None, ref=None, ref0=None, linear=False, flat_indices=False):
        r"""
        Add a boundary constraint to a variable in the phase.

        Parameters
        ----------
        name : str
            Name of the variable to constrain. May also provide an expression to be evaluated and constrained.
            If a single variable and the name is not a state, control, or 'time',
            then this is assumed to be the path of the variable to be constrained in the ODE.
            If an expression, it must be provided in the form of an equation with a left- and right-hand side.
        loc : str
            The location of the boundary constraint ('initial' or 'final').
        constraint_name : str or None
            The name of the boundary constraint. By default, this is 'var_constraint' if name is a single variable,
             or the left-hand side of the equation if name is an expression.
        units : str or None
            The units in which the boundary constraint is to be applied.  If None, use the
            units associated with the constrained output.  If provided, must be compatible with
            the variables units.
        shape : tuple, list, ndarray, or None
            The shape of the variable being boundary-constrained.  This can be inferred
            automatically for time, states, controls, and parameters, but is required
            if the constrained variable is an output of the ODE system.
        indices : tuple, list, ndarray, slice, or None
            The indices of the output variable to be boundary constrained at either the initial or final time in the
            phase. When the variable is multi-dimensional, this should be a list of lists, one for each dimension,
            containing the indices to be constrained.  Note the behavior of indices changes depending on the value
            of the flat_indices option.
        lower : float or ndarray, optional
            Lower boundary for the variable.
        upper : float or ndarray, optional
            Upper boundary for the variable.
        equals : float or ndarray, optional
            Equality constraint value for the variable.
        scaler : float or ndarray, optional
            Value to multiply the model value to get the scaled value. Scaler
            is second in precedence.
        adder : float or ndarray, optional
            Value to add to the model value to get the scaled value. Adder
            is first in precedence.
        ref : float or ndarray, optional
            Value of response variable that scales to 1.0 in the driver.
        ref0 : float or ndarray, optional
            Value of response variable that scales to 0.0 in the driver.
        linear : bool
            Set to True if constraint is linear. Setting this to True when the constraint is not a linear function
            of the design variables will result in a failure of the optimization.
        flat_indices : bool
            If True, treat indices as flattened C-ordered indices of elements to constrain. Otherwise,
            indices should be a tuple or list giving the elements to constrain at each point in time.
        """
        if loc not in ['initial', 'final']:
            raise ValueError(f'Invalid boundary constraint location "{loc}". Must be '
                             '"initial" or "final".')

        if '=' in name:
            _name = constraint_name = name.split('=')[0].strip()
            self.add_calc_expr(name)
        elif constraint_name is None:
            _name = name
            constraint_name = name.rpartition('.')[-1]
        else:
            _name = name

        bc_list = self._initial_boundary_constraints if loc == 'initial' else self._final_boundary_constraints

        existing_bc = [bc for bc in bc_list if bc['name'] == _name and bc['indices'] is None and indices is None]

        if existing_bc:
            raise ValueError(f'Cannot add new {loc} boundary constraint for variable `{_name}` and indices {indices}. '
                             f'One already exists.')

        existing_bc_name = [bc for bc in bc_list if bc['name'] == constraint_name and
                            bc['indices'] is None and indices is None]

        if existing_bc_name:
            raise ValueError(f'Cannot add new {loc} boundary constraint named `{constraint_name}`'
                             f' and indices {indices}. The name `{constraint_name}` is already in use'
                             f' as a {loc} boundary constraint')

        bc = ConstraintOptionsDictionary()
        bc_list.append(bc)

        bc['name'] = _name
        bc['constraint_name'] = constraint_name
        bc['lower'] = lower
        bc['upper'] = upper
        bc['equals'] = equals
        bc['scaler'] = scaler
        bc['adder'] = adder
        bc['ref0'] = ref0
        bc['ref'] = ref
        bc['indices'] = indices
        bc['shape'] = shape
        bc['linear'] = linear
        bc['units'] = units
        bc['flat_indices'] = flat_indices

        # Automatically add the requested variable to the timeseries outputs if it's an ODE output.
        var_type = self.classify_var(name)
        if var_type == 'ode' or 'control_rate' in var_type:
            if self.timeseries_options['use_prefix']:
                if var_type.startswith('control_rate'):
                    bc['constraint_name'] = f'control_rates:{constraint_name}'
                elif var_type.startswith('polynomial_control_rate'):
                    bc['constraint_name'] = f'control_rates:{constraint_name}'
            if constraint_name not in self._timeseries['timeseries']['outputs']:
                self.add_timeseries_output(name, output_name=bc['constraint_name'], units=units, shape=shape)

    def add_path_constraint(self, name, constraint_name=None, units=None, shape=None, indices=None,
                            lower=None, upper=None, equals=None, scaler=None, adder=None, ref=None,
                            ref0=None, linear=False, flat_indices=False):
        r"""
        Add a path constraint to a variable in the phase.

        Parameters
        ----------
        name : str
            Name of the variable to constrain. May also provide an expression to be evaluated and constrained.
            If a single variable and the name is not a state, control, or 'time',
            then this is assumed to be the path of the variable to be constrained in the ODE.
            If an expression, it must be provided in the form of an equation with a left- and right-hand side.
        constraint_name : str or None
            The name of the path constraint. By default, this is 'var_constraint' if name is a single variable,
             or the left-hand side of the equation if name is an expression.
        units : str or None
            The units in which the boundary constraint is to be applied.  If None, use the
            units associated with the constrained output.  If provided, must be compatible with
            the variables units.
        shape : tuple, list, ndarray, or None
            The shape of the variable being boundary-constrained.  This can be inferred
            automatically for time, states, controls, and parameters, but is required
            if the constrained variable is an output of the ODE system.
        indices : tuple, list, ndarray, or None
            The indices of the output variable to be constrained at each point in time in the phase.
            When the variable is multi-dimensional, this should be a list of lists, one for each dimension,
            containing the indices to be constrained.  Note the behavior of indices changes depending on the value
            of the flat_indices option.
        lower : float or ndarray, optional
            Lower boundary for the variable.
        upper : float or ndarray, optional
            Upper boundary for the variable.
        equals : float or ndarray, optional
            Equality constraint value for the variable.
        scaler : float or ndarray, optional
            Value to multiply the model value to get the scaled value. Scaler
            is second in precedence.
        adder : float or ndarray, optional
            Value to add to the model value to get the scaled value. Adder
            is first in precedence.
        ref : float or ndarray, optional
            Value of response variable that scales to 1.0 in the driver.
        ref0 : float or ndarray, optional
            Value of response variable that scales to 0.0 in the driver.
        linear : bool
            Set to True if constraint is linear. If set to True and the constrained output is not a linear function
            of the design variables, the optimization will fail.
        flat_indices : bool
            If True, treat indices as flattened C-ordered indices of elements to constrain at each given point in time.
            Otherwise, indices should be a tuple or list giving the elements to constrain at each point in time.
        """
        if '=' in name:
            _name = constraint_name = name.split('=')[0].strip()
            self.add_calc_expr(name)
        elif constraint_name is None:
            _name = name
            constraint_name = name.rpartition('.')[-1]
        else:
            _name = name

        existing_pc = [pc for pc in self._path_constraints
                       if pc['name'] == name and pc['indices'] == indices and pc['flat_indices'] == flat_indices]

        if existing_pc:
            raise ValueError(f'Cannot add new path constraint for variable `{_name}` and indices {indices}. '
                             f'One already exists.')

        existing_bc_name = [pc for pc in self._path_constraints
                            if pc['name'] == constraint_name and pc['indices'] == indices and
                            pc['flat_indices'] == flat_indices]

        if existing_bc_name:
            raise ValueError(f'Cannot add new path constraint named `{constraint_name}` and indices {indices}.'
                             f' The name `{constraint_name}` is already in use as a path constraint')

        pc = ConstraintOptionsDictionary()
        self._path_constraints.append(pc)

        pc['name'] = _name
        pc['constraint_name'] = constraint_name
        pc['lower'] = lower
        pc['upper'] = upper
        pc['equals'] = equals
        pc['scaler'] = scaler
        pc['adder'] = adder
        pc['ref0'] = ref0
        pc['ref'] = ref
        pc['indices'] = indices
        pc['shape'] = shape
        pc['linear'] = linear
        pc['units'] = units
        pc['flat_indices'] = flat_indices

        # Automatically add the requested variable to the timeseries outputs if it's an ODE output.
        var_type = self.classify_var(name)
        if var_type == 'ode' or 'control_rate' in var_type:
            if self.timeseries_options['use_prefix']:
                if var_type.startswith('control_rate'):
                    pc['constraint_name'] = f'control_rates:{constraint_name}'
            if constraint_name not in self._timeseries['timeseries']['outputs']:
                self.add_timeseries_output(name, output_name=pc['constraint_name'], units=units, shape=shape)

    def add_timeseries_output(self, name, output_name=None, units=_unspecified, shape=_unspecified,
                              timeseries='timeseries', **kwargs):
        r"""
        Add a variable to the timeseries outputs of the phase.

        If name is given as an expression, this expression will be passed to an OpenMDAO ExecComp and the result
        computed and stored in the timeseries output under the variable name to the left of the equal sign.

        Parameters
        ----------
        name : str, or list of str
            The name(s) of the variable to be used as a timeseries output, or a mathematical expression to be used
            as a timeseries output. If a name, it must be one of the integration variable, the phase-relative value
            of the integration variable (e.g. 'time_phase', one of the states, controls, control rates, or parameters,
            in the phase, the path to an output variable in the ODE, or a glob pattern matching some outputs in the ODE.
        output_name : str or None or list or dict
            The name of the variable as listed in the phase timeseries outputs. By
            default this is the last element in `name` when split by dots.  The user may
            override the timeseries name if splitting the path causes name collisions.
        units : str or None or _unspecified
            The units to express the timeseries output.  If None, use the
            units associated with the target.  If provided, must be compatible with
            the target units.
            If a list of names is provided, units can be a matching list or dictionary.
        shape : tuple or _unspecified
            The shape of the timeseries output variable.  This must be provided (if not scalar)
            since Dymos doesn't necessarily know the shape of ODE outputs until setup time.
        timeseries : str or None
            The name of the timeseries to which the output is being added.
        **kwargs
            Additional arguments passed to the exec comp.
        """
        if type(name) is list:
            for i, name_i in enumerate(name):
                if type(units) is dict:  # accept dict for units when using array of name
                    unit = units.get(name_i, None)
                elif type(units) is list:  # allow matching list for units
                    unit = units[i]
                else:
                    unit = units

                if '=' in name_i:
                    output_i = name.split('=')[0].strip()
                    self.add_calc_expr(name, add_timeseries=True, units=unit, shape=shape, **kwargs)
                    oname = self._add_timeseries_output(output_i,
                                                        units=unit,
                                                        shape=shape,
                                                        timeseries=timeseries,
                                                        rate=False)
                else:
                    oname = self._add_timeseries_output(name_i, output_name=output_name,
                                                        units=unit,
                                                        shape=shape,
                                                        timeseries=timeseries,
                                                        rate=False)

                # Handle specific units for wildcard names.
                if oname is not None and '*' in name_i:
                    self._timeseries[timeseries]['outputs'][oname]['wildcard_units'] = units

        else:
            if '=' in name:
                output = name.split('=')[0].strip()
                _kwargs = {k: v for k, v in kwargs.items()}
                if units is not _unspecified:
                    if output not in _kwargs:
                        _kwargs[output] = {'units': units}
                self.add_calc_expr(name, add_timeseries=False, **_kwargs)
            else:
                output = name
            self._add_timeseries_output(output, output_name=output_name,
                                        units=units,
                                        shape=shape,
                                        timeseries=timeseries,
                                        rate=False)

    def add_timeseries_rate_output(self, name, output_name=None, units=_unspecified, shape=_unspecified,
                                   timeseries='timeseries'):
        r"""
        Add the rate of a variable to the timeseries outputs of the phase.

        Parameters
        ----------
        name : str, or list of str
            The name(s) of the variable to be used as a timeseries output.  Must be one of
            the integration variable, 't_phase', one of the states, controls, control rates, or parameters,
            in the phase, the path to an output variable in the ODE, or a glob pattern
            matching some outputs in the ODE.
        output_name : str or None or list or dict
            The name of the variable as listed in the phase timeseries outputs.  By
            default this is the last element in `name` when split by dots.  The user may
            override the timeseries name if splitting the path causes name collisions.
        units : str or None or _unspecified
            The units to express the timeseries output.  If None, use the
            units associated with the target.  If provided, must be compatible with
            the target units.
            If a list of names is provided, units can be a matching list or dictionary.
        shape : tuple or _unspecified
            The shape of the timeseries output variable.  This must be provided (if not scalar)
            since Dymos doesn't necessarily know the shape of ODE outputs until setup time.
        timeseries : str or None
            The name of the timeseries to which the output is being added.
        """
        if type(name) is list:
            for i, name_i in enumerate(name):
                expr = True if '=' in name_i else False
                if type(units) is dict:  # accept dict for units when using array of name
                    unit = units.get(name_i, None)
                elif type(units) is list:  # allow matching list for units
                    unit = units[i]
                else:
                    unit = units

                oname = self._add_timeseries_output(name_i, output_name=output_name,
                                                    units=unit,
                                                    shape=shape,
                                                    timeseries=timeseries,
                                                    rate=True,
                                                    expr=expr)

                # Handle specific units for wildcard names.
                if oname is not None and '*' in name_i:
                    self._timeseries[timeseries]['outputs'][oname]['wildcard_units'] = units

        else:
            self._add_timeseries_output(name, output_name=output_name,
                                        units=units,
                                        shape=shape,
                                        timeseries=timeseries,
                                        rate=True)

    def _add_timeseries_output(self, name, output_name=None, units=_unspecified, shape=_unspecified,
                               timeseries='timeseries', rate=False):
        r"""
        Add a single variable or rate to the timeseries outputs of the phase.

        This is called by add_timeseries_output or add_timeseries_rate_output for each variable or rate
        that is added.

        Parameters
        ----------
        name : str
            The name of the variable to be used as a timeseries output.  Must be one of
            the integration variable, 't_phase', one of the states, controls, control rates, or parameters,
            in the phase, or the path to an output variable in the ODE.
        output_name : str or None
            The name of the variable as listed in the phase timeseries outputs.  By
            default this is the last element in `name` when split by dots.  The user may
            override the timeseries name if splitting the path causes name collisions.  If rate
            is True, the rate name will be this name + _rate.
        units : str or None
            The units to express the timeseries output.  If None, use the
            units associated with the target.  If provided, must be compatible with
            the target units.
        shape : tuple
            The shape of the timeseries output variable.  This must be provided (if not scalar)
            since Dymos doesn't necessarily know the shape of ODE outputs until setup time.
        timeseries : str or None
            The name of the timeseries to which the output is being added.
        rate : bool
            If True, add the rate of change of the named variable to the timeseries outputs of the
            phase.  The rate variable will be named f'{name}_rate'.  Defaults to False.

        Returns
        -------
        str or None
           Name of output that was added to the timeseries or None if nothing was added.
        """
        if timeseries not in self._timeseries:
            raise ValueError(f'Timeseries {timeseries} does not exist in phase {self.pathname}')

        if output_name is None:
            if '*' in name:
                output_name = name
            elif output_name is None:
                output_name = name.rpartition('.')[-1]

            if rate:
                output_name = output_name + '_rate'

        if output_name not in self._timeseries[timeseries]['outputs']:
            ts_output = TimeseriesOutputOptionsDictionary()
            ts_output['name'] = name
            ts_output['output_name'] = output_name
            ts_output['wildcard_units'] = {}
            ts_output['units'] = units
            ts_output['shape'] = shape
            ts_output['is_rate'] = rate

            self._timeseries[timeseries]['outputs'][output_name] = ts_output

            return output_name

    def add_timeseries(self, name, transcription, subset='all'):
        r"""
        Adds a new timeseries output upon which outputs can be provided.

        Parameters
        ----------
        name : str
            A name for the timeseries output path.
        transcription : str
            A transcription object which provides a grid upon which the outputs of the timeseries
            are provided.
        subset : str
            The name of the node subset in the given transcription at which outputs
            are to be provided.
        """
        self._timeseries[name] = {'transcription': transcription,
                                  'subset': subset,
                                  'outputs': {}}

    def add_objective(self, name, loc='final', index=None, shape=(1,), units=None, ref=None, ref0=None,
                      adder=None, scaler=None, parallel_deriv_color=None):
        """
        Add an objective in the phase.

        If name is not a state, control, control rate, or 'time', then this is assumed to be the
        path of the variable to be optimized.

        Parameters
        ----------
        name : str
            Name of the objective variable.  This should be one of the integration variable, a state or control
            variable, the path to an output from the top level of the RHS, or an expression to be evaluated.
            If an expression, it must be provided in the form of an equation with a left- and right-hand side.
        loc : str
            Where in the phase the objective is to be evaluated.  Valid
            options are 'initial' and 'final'.  The default is 'final'.
        index : int, optional
            If variable is an array at each point in time, this indicates which index is to be
            used as the objective, assuming C-ordered flattening.
        shape : int, optional
            The shape of the objective variable, at a point in time.
        units : str, optional
            The units of the objective function.  If None, use the units associated with the target.
            If provided, must be compatible with the target units.
        ref : float or ndarray, optional
            Value of response variable that scales to 1.0 in the driver.
        ref0 : float or ndarray, optional
            Value of response variable that scales to 0.0 in the driver.
        adder : float or ndarray, optional
            Value to add to the model value to get the scaled value. Adder
            is first in precedence.
        scaler : float or ndarray, optional
            Value to multiply the model value to get the scaled value. Scaler
            is second in precedence.
        parallel_deriv_color : str
            If specified, this design var will be grouped for parallel derivative
            calculations with other variables sharing the same parallel_deriv_color.
        """
        if '=' in name:
            obj_name = name.split('=')[0].strip()
            self.add_calc_expr(name)
        else:
            obj_name = name

        obj_dict = {'name': name,
                    'loc': loc,
                    'index': index,
                    'shape': shape,
                    'units': units,
                    'ref': ref,
                    'ref0': ref0,
                    'adder': adder,
                    'scaler': scaler,
                    'parallel_deriv_color': parallel_deriv_color}
        self._objectives[obj_name] = obj_dict

    def add_calc_expr(self, expr, add_timeseries=True, **kwargs):
        """
        Adds an expression to be computed immediately after the user-given ODE.

        Internally, dymos will wrap the user-given ODE in a group along with
        an ExecComp that evalutes the expressions given.

        Unlike standard OpenMDAO ExecComp expressions, those specified here
        may use the ODE-relative path of variables (if they are not promoted
        to the top of the ODE).

        This function may be called more than one time with the same expression. In that case, any
        new info from kwargs will be updated.

        Parameters
        ----------
        expr : str
            The expression to be computed.
        add_timeseries : bool
            If True, add the output of the expression to the timeseries.
        **kwargs : dict
            Any arguments to be forwarded to the ExecComp when the expression in added.
        """
        if expr in self._calc_exprs:
            self._calc_exprs[expr].update(kwargs)
        else:
            self._calc_exprs[expr] = kwargs

        output_name = expr.split('=')[0].strip()
        if add_timeseries and output_name not in self._timeseries['timeseries']['outputs']:
            output = expr.split('=')[0].strip()
            if 'units' in kwargs:
                units = kwargs['units']
            elif output in kwargs:
                units = kwargs[output]['units']
            else:
                units = None
            self.add_timeseries_output(output_name, units=units)

    def set_time_options(self, units=_unspecified, fix_initial=_unspecified,
                         fix_duration=_unspecified, input_initial=_unspecified,
                         input_duration=_unspecified, initial_val=_unspecified,
                         initial_bounds=_unspecified, initial_scaler=_unspecified,
                         initial_adder=_unspecified, initial_ref0=_unspecified,
                         initial_ref=_unspecified, duration_val=_unspecified,
                         duration_bounds=_unspecified, duration_scaler=_unspecified,
                         duration_adder=_unspecified, duration_ref0=_unspecified,
                         duration_ref=_unspecified, targets=_unspecified,
                         time_phase_targets=_unspecified, t_initial_targets=_unspecified,
                         t_duration_targets=_unspecified, name=_unspecified):
        """
        Sets options for time in the phase.

        Only those options which are specified in the arguments will be updated.

        Parameters
        ----------
        units : str
            The default units for time variables in the phase.  Default is 's'.
        fix_initial : bool
            If True, the initial time of the phase is not treated as a design variable for the
            optimization problem.
        fix_duration : bool
            If True, the duration of the phase is not treated as a design variable for the
            optimization problem.
        input_initial : bool
            If True, the user is expected to link phase.t_initial to an external output source.
            Providing input_initial=True makes all initial time optimization settings irrelevant.
        input_duration : bool
            If True, the user is expected to link phase.t_duration to an external output source.
            Providing input_duration=True makes all time duration optimization settings irrelevant.
        initial_val : float
            Default value of the time at the start of the phase.
        initial_bounds : iterable of (float, float)
            The bounds (lower, upper) for time at the start of the phase.
        initial_scaler : float
            Scalar for the initial value of time.
        initial_adder : float
            Adder for the initial value of time.
        initial_ref0 : float
            Zero-reference for the initial value of time.
        initial_ref : float
            Unit-reference for the initial value of time.
        duration_val : float
            Default value for the time duration of the phase.
        duration_bounds : iterable of (float, float)
            The bounds (lower, upper) for the time duration of the phase.
        duration_scaler : float
            Scaler for phase time duration.
        duration_adder : float
            Adder for phase time duration.
        duration_ref0 : float
            Zero-reference for phase time duration.
        duration_ref : float
            Unit-reference for phase time duration.
        targets : iterable of str
            Targets in the ODE for the value of current time.
        time_phase_targets : iterable of str
            Targets in the ODE for the value of current phase elapsed time.
        t_initial_targets : iterable of str
            Targets in the ODE for the value of phase initial time.
        t_duration_targets :  iterable of str
            Targets in the ODE for the value of phase time duration.
        name : str
            Name of the integration variable for this phase. Default is 'time'.
        """
        if units is not _unspecified:
            self.time_options['units'] = units

        if fix_initial is not _unspecified:
            self.time_options['fix_initial'] = fix_initial

        if fix_duration is not _unspecified:
            self.time_options['fix_duration'] = fix_duration

        if input_initial is not _unspecified:
            self.time_options['input_initial'] = input_initial

        if input_duration is not _unspecified:
            self.time_options['input_duration'] = input_duration

        if initial_val is not _unspecified:
            self.time_options['initial_val'] = initial_val

        if initial_bounds is not _unspecified:
            self.time_options['initial_bounds'] = initial_bounds

        if initial_scaler is not _unspecified:
            self.time_options['initial_scaler'] = initial_scaler

        if initial_adder is not _unspecified:
            self.time_options['initial_adder'] = initial_adder

        if initial_ref0 is not _unspecified:
            self.time_options['initial_ref0'] = initial_ref0

        if initial_ref is not _unspecified:
            self.time_options['initial_ref'] = initial_ref

        if duration_val is not _unspecified:
            self.time_options['duration_val'] = duration_val

        if duration_bounds is not _unspecified:
            self.time_options['duration_bounds'] = duration_bounds

        if duration_scaler is not _unspecified:
            self.time_options['duration_scaler'] = duration_scaler

        if duration_adder is not _unspecified:
            self.time_options['duration_adder'] = duration_adder

        if duration_ref0 is not _unspecified:
            self.time_options['duration_ref0'] = duration_ref0

        if duration_ref is not _unspecified:
            self.time_options['duration_ref'] = duration_ref

        if targets is not _unspecified:
            if isinstance(targets, str):
                self.time_options['targets'] = (targets,)
            else:
                self.time_options['targets'] = targets

        if time_phase_targets is not _unspecified:
            if isinstance(time_phase_targets, str):
                self.time_options['time_phase_targets'] = (time_phase_targets,)
            else:
                self.time_options['time_phase_targets'] = time_phase_targets

        if t_initial_targets is not _unspecified:
            if isinstance(t_initial_targets, str):
                self.time_options['t_initial_targets'] = (t_initial_targets,)
            else:
                self.time_options['t_initial_targets'] = t_initial_targets

        if t_duration_targets is not _unspecified:
            if isinstance(t_duration_targets, str):
                self.time_options['t_duration_targets'] = (t_duration_targets,)
            else:
                self.time_options['t_duration_targets'] = t_duration_targets

        if name is not _unspecified:
            self.time_options['name'] = name

    def set_integ_var_options(self, *args, **kwargs):
        """
        Set the integration variable options for the phase.

        This is an alias for set_time_options that may be more intuitive
        when the variable of integration is not time.

        See `set_time_options` for descirptions of the arguments.

        Parameters
        ----------
        *args : tuple
            Positional arguments to be passed to set_time_options.
        **kwargs : dict
            Keyword arguments to be passed to set_time_options.
        """
        self.set_time_options(*args, **kwargs)

    def set_time_val(self, initial=None, duration=None, units=None):
        """
        Set the values for initial time and the duration of the phase.

        Parameters
        ----------
        initial : float or None
            Value for the initial time.
        duration : float or None
            Value for the phase duration.
        units : str or None
            Units of the time. If none are specified, the default units are used.
        """
        if units is None:
            units = self.time_options['units']
        if initial is not None:
            self.set_val('t_initial', initial, units=units)
        if duration is not None:
            self.set_val('t_duration', duration, units=units)

    def set_integ_var_val(self, initial=None, duration=None, units=None):
        """
        Set the values for initial integration variable value and duration in the phase.

        This is an alias for set_time_val that may be more intuitive
        when the variable of integration is not time.

        Parameters
        ----------
        initial : float or None
            Initial value for the integation variable.
        duration : float or None
            Value for the phase duration in the integration variable.
        units : str or None
            Units of the time. If none are specified, the default units are used.
        """
        self.set_time_val(initial, duration, units)

    def set_state_val(self, name, vals=None, time_vals=None,
                      units=None, interpolation_kind='linear'):
        """
        Set the necessary input values for state as appropriate for the specified transcription.

        Parameters
        ----------
        name : str
            Name of the variable. This should be a state variable.
        vals : ndarray or Sequence or float or None
            Array of state values.
        time_vals :  ndarray or Sequence or None
            Array of integration variable values.
        units : str, optional
            The units of the state values specified.
            If None, use the units associated with the target.
            If provided, must be compatible with the target units.
        interpolation_kind : str
            Specifies the kind of interpolation, as per the scipy.interpolate package.
            One of ('linear', 'nearest', 'zero', 'slinear', 'quadratic', 'cubic'
            where 'zero', 'slinear', 'quadratic' and 'cubic' refer to a spline
            interpolation of zeroth, first, second or third order) or as an
            integer specifying the order of the spline interpolator to use.
            Default is 'linear'.
        """
        transcription = self.options['transcription']
        input_data_to_set = transcription._phase_set_state_val(self, name,
                                                               vals, time_vals,
                                                               interpolation_kind)
        if units is None:
            units = self.state_options[name]['units']
        for var, value in input_data_to_set.items():
            self.set_val(var, value, units=units)

    def set_control_val(self, name, vals=None, time_vals=None,
                        units=None, interpolation_kind='linear'):
        """
        Set the control values as appropriate.

        Parameters
        ----------
        name : str
            Name of the variable. This should be a control variable.
        vals : ndarray or Sequence or None
            Array of state values.
        time_vals :  ndarray or Sequence or None
            Array of integration variable values.
        units : str, optional
            The units of the state values specified.
            If None, use the units associated with the target.
            If provided, must be compatible with the target units.
        interpolation_kind : str
            Specifies the kind of interpolation, as per the scipy.interpolate package.
            One of ('linear', 'nearest', 'zero', 'slinear', 'quadratic', 'cubic'
            where 'zero', 'slinear', 'quadratic' and 'cubic' refer to a spline
            interpolation of zeroth, first, second or third order) or as an
            integer specifying the order of the spline interpolator to use.
            Default is 'linear'.
        """
        control_options = self.control_options[name]
        if control_options['control_type'] == 'polynomial':
            nodes = None
        else:
            nodes = 'control_input'
        if np.isscalar(vals):
            val = vals
        else:
            val = self.interp(name, ys=vals, xs=time_vals, nodes=nodes, kind=interpolation_kind)
        if units is None:
            units = control_options['units']
        self.set_val(f'controls:{name}', val=val, units=units)

    def set_polynomial_control_val(self, name, vals=None, time_vals=None,
                                   units=None, interpolation_kind='linear'):
        """
        Set the polynomial control values as appropriate.

        Parameters
        ----------
        name : str
            Name of the variable. This should be a polynomial control variable.
        vals : ndarray or Sequence or None
            Array of state values.
        time_vals :  ndarray or Sequence or None
            Array of integration variable values.
        units : str, optional
            The units of the state values specified.
            If None, use the units associated with the target.
            If provided, must be compatible with the target units.
        interpolation_kind : str
            Specifies the kind of interpolation, as per the scipy.interpolate package.
            One of ('linear', 'nearest', 'zero', 'slinear', 'quadratic', 'cubic'
            where 'zero', 'slinear', 'quadratic' and 'cubic' refer to a spline
            interpolation of zeroth, first, second or third order) or as an
            integer specifying the order of the spline interpolator to use.
            Default is 'linear'.
        """
        om.issue_warning(f'{self.pathname}: The method `set_polynomial_control_val` is '
                         'deprecated and will be removed in Dymos 2.1.',
                         category=om.OMDeprecationWarning)
        if np.isscalar(vals):
            val = vals
        else:
            val = self.interp(name, ys=vals, xs=time_vals, kind=interpolation_kind)
        if units is None:
            units = self.control_options[name]['units']
        self.set_val(f'controls:{name}', val=val, units=units)

    def set_parameter_val(self, name, val=None, units=None):
        """
        Set the parameter values.

        Parameters
        ----------
        name : str
            Name of the variable. This should be a parameter variable.
        val : ndarray or Sequence or None
            Array of state values.
        units : str, optional
            The units of the state values specified.
            If None, use the units associated with the target.
            If provided, must be compatible with the target units.
        """
        if units is None:
            units = self.parameter_options[name]['units']
        self.set_val(f'parameters:{name}', val=val, units=units)

    def add_boundary_balance(self, param, name, tgt_val=0.0, loc='final', index=0, **kwargs):
        """
        Turn param into an implicit output in the phase when using shooting methods.

        This capability requires the variable specified by `name` to be dependent upon the given `param` name, and
        thus won't work with purely implicit transcriptions.
        The transcription must be one of ExplicitShooting, PicardShooting, Analytic, or Pseudospectral with `solve_segments=True`.

        Param will be output by a BalanceComp at the end of the phase. with a residual defined by `name - val` at either
        the initial or final point in the phase (specified by 'loc').

        Param is the name of the implicit variable within the phase. Typically one of 't_initial', 't_duration',
        'initial_states:{state_name}', 'final_states:{state_name}', or 'parameters:{param_name}'.

        Parameters
        ----------
        param : str
            The dymos phase variable whose value is being set to satisfy the residual.
        name : str
            The state or time-dependent phase output that provides the residual value for param.
        tgt_val : float or array-like, optional
            The target value for `name`. Default is 0.0.
        loc : str, optional
            Whether the value given by name is being evaluated at the 'initial' or 'final'
            point in the phase. Default is 'final'.
        index : int or slice, optional
            If the variable given by name is an array at each point in time, C-order index into
            that variable at the intiial or final time. Default is 0.
        **kwargs : dict
            Additional keyword arguments forwarded to the `add_balance` call of an OpenMDAO
            BalanceComp used to define the residual.
        """
        bbos = self.boundary_balance_options
        if param in bbos:
            name = bbos[param]['name']
            tgt_val = bbos[param]['tgt_val']
            loc = bbos[param]['loc']
            raise ValueError(f'Phase variable {param} is already an implicit output for a boundary balance.\n'
                             f'R({param}) = {name}[{loc}] - {tgt_val} = 0')

        bbos[param] = {'param': param, 'name': name, 'tgt_val': tgt_val, 'loc': loc, 'index': index}
        bbos[param].update(kwargs)

    def set_duration_balance(self, name, val=0.0, index=None, units=None, mult_val=None, normalize=False):
        """
        Adds a condition for the duration of the phase. This is satisfied using a nonlinear solver.

        Parameters
        ----------
        name : str
            Name of the variable.  This should be a state or control variable, the path to an output
            from the top level of the RHS, or an expression to be evaluated. If an expression,
            it must be provided in the form of an equation with a left- and right-hand side.
        val :  float
            The value that the residual must equal at the end  point of the phase.
        index : int, optional
            If variable is an array at each point in time, this indicates which index is to be
            used as the objective, assuming C-ordered flattening.
        units : str, optional
            The units of the duration residual.
        mult_val : float, optional
            Default value for the LHS multiplier.
        normalize : bool, optional
            Specifies whether the resulting residual should be normalized by a quadratic
            function of the RHS.
        """
<<<<<<< HEAD
        issue_warning("phase.set_duration_balance is deprecated. "
                      "In the futurec use phase.add_boundary_balance('t_duration', ...",
                      category=om.OMDeprecationWarning)
        idx = 0 if index is None else index
        self.add_boundary_balance('t_duration', name=name, tgt_val=val, loc='final', index=idx,
                                  eq_units=units, mult_val=mult_val, normalize=normalize)
=======
        if self.time_options['fix_duration']:
            raise ValueError('Cannot implicitly solve for phase duration when fix_duration is True')
        elif self.time_options['input_duration']:
            raise ValueError('Cannot implicitly solve for phase duration when input_duration is True')

        if isinstance(self.options['transcription'], ExplicitShooting):
            raise NotImplementedError('Transcription ExplicitShooting does not implement method setup_duration_balance')

        options = {'name': name,
                   'val': val,
                   'index': index,
                   'units': units,
                   'mult_val': mult_val,
                   'normalize': normalize}

        if '=' in name:
            balance_name = name.split('=')[0].strip()
            self.add_calc_expr(name)
        else:
            balance_name = name

        options['balance_name'] = balance_name

        self.time_options['t_duration_balance_options'] = options

        var_type = self.classify_var(name)
        if var_type == 'ode':
            if balance_name not in self._timeseries['timeseries']['outputs']:
                self.add_timeseries_output(name, output_name=balance_name, units=units)
>>>>>>> 52d866b1

    def classify_var(self, var):
        """
        Classifies a variable of the given name or path.

        This method searches for it as a time variable, state variable,
        control variable, or parameter.  If it is not found to be one
        of those variables, it is assumed to be the path to a variable
        relative to the top of the ODE system for the phase.

        Parameters
        ----------
        var : str
            The name of the variable to be classified.

        Returns
        -------
        str
            The classification of the given variable, which is one of
            't', 't_phase', 'state', 'control', 'control_rate',
            'control_rate2', 'parameter', or 'ode'.
        """
        return classify_var(var, time_options=self.time_options, state_options=self.state_options,
                            parameter_options=self.parameter_options,
                            control_options=self.control_options,
                            timeseries_options=self._timeseries)

    def _check_ode(self):
        """
        Check that the provided ODE class meets minimum requirements.

        * The ode_class must be provided as a class or a callable.
        * When given as a callable, ode_class must return an instance derived from openmdao.core.System.
        * When given as a class, ode_class must derive from openmdao.core.System

        Raises
        ------
        ValueError
            ValueError is raised if the ODE does not meet one of the the requirements above.

        """
        ode_class = self.options['ode_class'] or self.options['rhs_class']
        if not inspect.isclass(ode_class):
            if not isinstance(ode_class, Callable):
                raise ValueError('ode_class must be given as a callable object that returns an '
                                 'object derived from openmdao.core.System, or as a class derived '
                                 'from openmdao.core.System.')
            test_instance = ode_class(num_nodes=1, **self.options['ode_init_kwargs'])
            if not isinstance(test_instance, System):
                raise ValueError(f'When provided as a callable, ode_class must return an instance '
                                 f'of openmdao.core.System.  Got {type(test_instance)}')
        elif not issubclass(ode_class, System):
            raise ValueError('If given as a class, ode_class must be derived from openmdao.core.System.')

    def setup(self):
        """
        Build the model hierarchy for a Dymos phase.
        """
        # Finalize the variables if it hasn't happened already.
        # If this phase exists within a Trajectory, the trajectory will finalize them during setup.
        transcription = self.options['transcription']
        transcription.setup_time(self)

        if self.control_options:
            transcription.setup_controls(self)

        if self.parameter_options:
            transcription.setup_parameters(self)

        transcription.setup_states(self)
        self._check_ode()
        transcription.setup_ode(self)

        transcription.setup_timeseries_outputs(self)

        transcription.setup_boundary_balance(self)

        transcription.setup_defects(self)
        transcription.setup_solvers(self)

    def configure(self):
        """
        Finalize connections after sizes are known.
        """
        # Finalize the variables if it hasn't happened already.
        # If this phase exists within a Trajectory, the trajectory will finalize them during setup.
        transcription = self.options['transcription']
        ode = transcription._get_ode(self)

        configure_time_introspection(self.time_options, ode)

        # The control interpolation comp to which we'll connect controls
        if self.control_options:
            configure_controls_introspection(self.control_options, ode,
                                             time_units=self.time_options['units'])

        if self.parameter_options:
            try:
                configure_parameters_introspection(self.parameter_options, ode)
            except ValueError as e:
                raise ValueError(f'Invalid parameter in phase `{self.pathname}`.\n{str(e)}') from e

        transcription.configure_states_discovery(self)
        transcription.configure_states_introspection(self)
        transcription.configure_time(self)
        transcription.configure_controls(self)
        transcription.configure_parameters(self)
        transcription.configure_states(self)

        transcription.configure_ode(self)

        transcription.configure_defects(self)

        _configure_constraint_introspection(self)

        transcription.configure_boundary_constraints(self)
        transcription.configure_boundary_balance(self)

        transcription.configure_path_constraints(self)

        transcription.configure_objective(self)

        try:
            configure_timeseries_output_introspection(self)
        except RuntimeError as val_err:
            raise RuntimeError(f'Error during configure_timeseries_output_introspection in phase {self.pathname}.')\
                from val_err

        transcription.configure_timeseries_outputs(self)

        transcription.configure_solvers(self)

    def check_time_options(self):
        """
        Check that time options are valid and issue warnings if invalid options are provided.

        Warns
        -----
        RuntimeWarning
            RuntimeWarning is issued in the case of one or more invalid time options.
        """
        phase_name = self.pathname

        if self.time_options['fix_initial'] or self.time_options['input_initial']:
            invalid_options = []
            init_bounds = self.time_options['initial_bounds']
            if init_bounds is not None and init_bounds != (None, None):
                invalid_options.append('initial_bounds')
            for opt in 'initial_scaler', 'initial_adder', 'initial_ref', 'initial_ref0':
                if self.time_options[opt] is not None:
                    invalid_options.append(opt)
            if invalid_options:
                str_invalid_opts = ', '.join(invalid_options)
                warnings.warn(f'Phase time options have no effect because fix_initial=True '
                              f'or input_initial=True for phase \'{phase_name}\': {str_invalid_opts}')

        if self.time_options['input_initial'] and self.time_options['fix_initial']:
            warnings.warn(f'Phase \'{self.name}\' initial time is an externally-connected input, '
                          'therefore fix_initial has no effect.', RuntimeWarning)

        if self.time_options['fix_duration'] or self.time_options['input_duration']:
            invalid_options = []
            duration_bounds = self.time_options['duration_bounds']
            if duration_bounds is not None and duration_bounds != (None, None):
                invalid_options.append('duration_bounds')
            for opt in 'duration_scaler', 'duration_adder', 'duration_ref', 'duration_ref0':
                if self.time_options[opt] is not None:
                    invalid_options.append(opt)
            if invalid_options:
                str_invalid_opts = ', '.join(invalid_options)
                warnings.warn(f'Phase time options have no effect because fix_duration=True '
                              f'or input_duration=True for phase \'{phase_name}\': {str_invalid_opts}')

        if self.time_options['input_duration'] and self.time_options['fix_duration']:
            warnings.warn(f'Phase \'{self.name}\' time duration is an externally-connected input, '
                          'therefore fix_duration has no effect.', RuntimeWarning)

    def _check_control_options(self):
        """
        Check that control options are valid and issue warnings if invalid options are provided.

        Warns
        -----
        RuntimeWarning
            RuntimeWarning is issued in the case of one or more invalid time options.
        """
        for name, options in self.control_options.items():
            if not options['opt']:
                invalid_options = []
                for opt in 'lower', 'upper', 'scaler', 'adder', 'ref', 'ref0':
                    if options[opt] is not None:
                        invalid_options.append(opt)
                if invalid_options:
                    warnings.warn(f"Invalid options for non-optimal control '{name}' in phase "
                                  f"'{self.name}': {', '.join(invalid_options)}",
                                  RuntimeWarning)

                # Do not enforce rate continuity/rate continuity for non-optimal controls
                self.control_options[name]['continuity'] = False
                self.control_options[name]['rate_continuity'] = False
                self.control_options[name]['rate2_continuity'] = False

    def _check_parameter_options(self):
        """
        Check that parameter options are valid and issue warnings if invalid
        options are provided.

        Warns
        -----
        RuntimeWarning
            RuntimeWarning is issued in the case of one or more invalid time options.
        """
        for name, options in self.parameter_options.items():
            if not options['opt']:
                invalid_options = []
                for opt in 'lower', 'upper', 'scaler', 'adder', 'ref', 'ref0':
                    if options[opt] is not None:
                        invalid_options.append(opt)
                if invalid_options:
                    warnings.warn(f"Invalid options for non-optimal parameter '{name}' in "
                                  f"phase '{self.name}': {', '.join(invalid_options)}",
                                  RuntimeWarning)

    def interp(self, name=None, ys=None, xs=None, nodes=None, kind='linear', axis=0):
        """
        Interpolate values onto the given subset of nodes in the phase.

        If specified, name will be used to determine the kind of variable being interpolated.

        Parameters
        ----------
        name : str or None
            If nodes is None, then use the name argument to determine which kind of variable is
            being interpolated.  If it is a state, assume nodes is 'state_input'.  If it is related
            to a control, assume nodes is 'control_input'.  If it is a polynomial control, assume
            the nodes are the input nodes for that polynomial control.  Any other type of variable
            will result in an error.
        ys :  ndarray or Sequence or None
            Array of control/state/parameter values.
        xs :  ndarray or Sequence or None
            Array of integration variable values.
        nodes : str or Sequence or None
            The name of the node subset, a set of nodes in phase tau space ([-1, 1] across the phase), or None (default).
        kind : str
            Specifies the kind of interpolation, as per the scipy.interpolate package.
            One of ('linear', 'quadratic', 'cubic'). Any other value will result in
            linear interpolation and is allowed for backward compatibility.
            Default is 'linear'.
        axis : int
            Specifies the axis along which interpolation should be performed.  Default is
            the first axis (0).

        Returns
        -------
        np.array
            The values of y interpolated at nodes of the specified type.
        """
        if not isinstance(ys, Iterable):
            raise ValueError('ys must be provided as an Iterable of length at least 2.')
        if isinstance(nodes, str):
            if nodes not in ('col', 'all', 'state_disc', 'state_input', 'control_disc',
                             'control_input', 'segment_ends', None):
                raise ValueError("nodes must be one of 'col', 'all', 'state_disc', "
                                 "'state_input', 'control_disc', 'control_input', 'segment_ends', or "
                                 "None.")

        order_map = {'linear': 1,
                     'quadratic': 2,
                     'cubic': 3}

        if isinstance(kind, str):
            _kind = order_map.get(kind, 1)
        elif isinstance(kind, int):
            _kind = kind
        else:
            raise ValueError("kind must be an integer of the spline order or one of 'linear', 'quadratic', or 'cubic'. "
                             " Any other string value will result in linear interpolation.")

        if xs is None:
            if len(ys) != 2:
                raise ValueError('xs may only be unspecified when len(ys)=2')
            if kind != 'linear':
                raise ValueError('kind must be linear when xs is unspecified.')
            xs = [-1, 1]
        elif len(xs) != np.prod(np.asarray(xs).shape):
            raise ValueError('xs must be viewable as a 1D array')

        gd = self.options['transcription'].grid_data
        if nodes is None:
            if name is None:
                raise ValueError('nodes for interpolation were not specified but the name of the '
                                 'variable to be interpolated was not provided.\nPlease specify '
                                 'the name of the interpolated variable or a node subset.')
            elif name in self.state_options:
                # For states in explicit shooting phases, interp should just return the initial
                # value.
                if isinstance(self.options['transcription'], dm.ExplicitShooting):
                    node_locations = np.array([-1.0])
                else:
                    node_locations = gd.node_ptau[gd.subset_node_indices['state_input']]
            elif name in self.control_options:
                if self.control_options[name]['control_type'] == 'polynomial':
                    node_locations, _ = lgl(self.control_options[name]['order'] + 1)
                else:
                    node_locations = gd.node_ptau[gd.subset_node_indices['control_input']]
            else:
                raise ValueError('Could not find a state, control, or polynomial control named '
                                 f'{name} to be interpolated.\nPlease explicitly specify the '
                                 f'node subset onto which this value should be interpolated.')
        elif isinstance(nodes, str):
            node_locations = gd.node_ptau[gd.subset_node_indices[nodes]]
        else:
            node_locations = nodes

        # Affine transform xs into tau space [-1, 1]
        _xs = np.asarray(xs).ravel()
        reversed_xs = _xs[0] > _xs[1]
        _xs, unique_idxs = np.unique(_xs, return_index=True)
        if reversed_xs:
            _xs = _xs[::-1]
            unique_idxs = unique_idxs[::-1]
        _ys = np.asarray(ys)
        _ys = np.atleast_2d(_ys).T if len(_ys.shape) == 1 else _ys

        dptau_dt = 2.0 / (_xs[-1] - _xs[0])
        b = 1.0 - (dptau_dt * _xs[-1])
        taus = dptau_dt * _xs + b

        interpfunc = interpolate.make_interp_spline(taus, _ys[unique_idxs, ...], k=_kind)
        res = np.atleast_2d(interpfunc(node_locations))

        if res.shape[0] == 1:
            res = res.T
        return res

    def get_simulation_phase(self, times_per_seg=_unspecified, method=_unspecified, atol=_unspecified,
                             rtol=_unspecified, first_step=_unspecified, max_step=_unspecified,
                             reports=False, interpolant='cubic'):
        """
        Return a SimulationPhase instance that is essentially a copy of this Phase.

        This instance is initialized based on data from this Phase instance and
        the given simulation times.

        If left unspecified, options `method`, `atol`, `rtol`, `first_step`, and `max_step` will
        be taken from Phase.simulate_options.

        Parameters
        ----------
        times_per_seg : int or None
            Number of equally distributed output times per segment in the phase simulation.  If
            None, output to all nodes provided by this phases GridData.
        method : str
            The scipy.integrate.solve_ivp integration method.
        atol : float
            Absolute convergence tolerance for the scipy.integrate.solve_ivp method.
        rtol : float
            Relative convergence tolerance for the scipy.integrate.solve_ivp method.
        first_step : float
            Initial step size for the integration.
        max_step : float or _unspecified
            Maximum step size for the integration.
        reports : bool or None or str or Sequence
            The reports setting for the subproblem run under each simulation segment.
        interpolant : str
            The interpolation method to be used for the controls in the simulation phase.

        Returns
        -------
        SimulationPhase
            An instance of SimulationPhase initialized based on data from this Phase and the given
            times.  This instance has not yet been setup.
        """
        from .simulation_phase import SimulationPhase

        # t = deepcopy(self.options['transcription']) if transcription is None else transcription
        ode_class = self.options['ode_class']
        ode_init_kwargs = self.options['ode_init_kwargs']

        self_tx = self.options['transcription']
        num_seg = self_tx.grid_data.num_segments
        seg_order = self_tx.grid_data.transcription_order
        seg_ends = self_tx.grid_data.segment_ends
        compressed = self_tx.grid_data.compressed

        sim_options = self.simulate_options

        _method = method if method is not _unspecified else sim_options['method']
        _atol = atol if atol is not _unspecified else sim_options['atol']
        _rtol = rtol if rtol is not _unspecified else sim_options['rtol']
        _first_step = first_step if first_step is not _unspecified else sim_options['first_step']
        _max_step = max_step if max_step is not _unspecified else sim_options['max_step']
        _times_per_seg = times_per_seg if times_per_seg is not _unspecified else sim_options['times_per_seg']

        if isinstance(self_tx, GaussLobatto):
            grid = GaussLobattoGrid(num_segments=num_seg, nodes_per_seg=seg_order, segment_ends=seg_ends,
                                    compressed=compressed)
        elif isinstance(self_tx, Radau):
            grid = RadauGrid(num_segments=num_seg, nodes_per_seg=seg_order + 1, segment_ends=seg_ends,
                             compressed=compressed)
        elif isinstance(self_tx.grid_data, (GaussLobattoGrid, RadauGrid,
                                            BirkhoffGrid, ChebyshevGaussLobattoGrid)):
            grid = self_tx.grid_data
        else:
            raise RuntimeError(f'Unexpected grid class for {self_tx.grid_data}. Only phases with GaussLobatto '
                               f'or Radau grids can be simulated.')

        if _times_per_seg is None:
            output_grid = None
        else:
            output_grid = UniformGrid(num_segments=num_seg, nodes_per_seg=_times_per_seg, segment_ends=seg_ends,
                                      compressed=compressed)

        tx = ExplicitShooting(propagate_derivs=False,
                              subprob_reports=reports,
                              grid=grid,
                              output_grid=output_grid,
                              method=_method,
                              atol=_atol,
                              rtol=_rtol,
                              first_step=_first_step,
                              max_step=_max_step,
                              control_interp=interpolant)

        sim_phase = SimulationPhase(transcription=tx,
                                    ode_class=ode_class,
                                    ode_init_kwargs=ode_init_kwargs)

        sim_phase.time_options.update(self.time_options)
        sim_phase.time_options['fix_initial'] = True
        sim_phase.time_options['fix_duration'] = True
        sim_phase.time_options['initial_bounds'] = (None, None)
        sim_phase.time_options['duration_bounds'] = (None, None)

        for state_name, state_options in self.state_options.items():
            sim_phase.state_options[state_name] = deepcopy(state_options)
            sim_phase.state_options[state_name]['fix_final'] = False
            sim_phase.state_options[state_name]['input_initial'] = False

        for param_name, param_options in self.parameter_options.items():
            sim_phase.parameter_options[param_name] = deepcopy(param_options)
            sim_phase.parameter_options[param_name]['opt'] = False

        for control_name, control_options in self.control_options.items():
            sim_phase.control_options[control_name] = deepcopy(control_options)
            sim_phase.control_options[control_name]['opt'] = False

        sim_phase._timeseries = {ts_name: ts_options for ts_name, ts_options in self._timeseries.items()
                                 if ts_name == 'timeseries'}

        sim_phase.refine_options = deepcopy(self.refine_options)
        sim_phase.simulate_options = deepcopy(self.simulate_options)
        sim_phase.timeseries_options = deepcopy(self.timeseries_options)

        sim_phase._calc_exprs = deepcopy(self._calc_exprs)

        return sim_phase

    def initialize_values_from_phase(self, prob, from_phase, phase_path='', skip_params=None):
        """
        Initializes values in the Phase using the phase from which it was created.

        Parameters
        ----------
        prob : Problem
            The problem instance to set values taken from the from_phase instance.
        from_phase : Phase
            The Phase instance from which the values in this phase are being initialized.
        phase_path : str
            The pathname of the system in prob that contains the phases.
        skip_params : None or set
            Parameter names that will be skipped because they have already been initialized at the
            trajectory level (Deprecated).
        """
        phs = from_phase

        if skip_params is not None:
            om.issue_warning(f'{self.pathname}: Option `skip_params` to Phase.initialize_values_from_phase` is '
                             f'deprecated and will be removed dymos 2.0.0', category=om.OMDeprecationWarning)

        op_dict = dict([(name, options) for (name, options) in phs.list_outputs(units=True,
                                                                                list_autoivcs=True,
                                                                                out_stream=None)])
        ip_dict = dict([(name, options) for (name, options) in phs.list_inputs(units=True,
                                                                               out_stream=None)])

        if self.pathname.partition('.')[0] == self.name:
            self_path = self.name + '.'
        else:
            self_path = self.pathname.partition('.')[0] + '.' + self.name + '.'

        if MPI:
            op_dict = MPI.COMM_WORLD.bcast(op_dict, root=0)

        # Set the integration times
        time_name = phs.time_options['name']
        op = op_dict[f'timeseries.{time_name}']
        prob.set_val(f'{self_path}t_initial', op['val'][0, ...])
        prob.set_val(f'{self_path}t_duration', op['val'][-1, ...] - op['val'][0, ...])

        # Assign initial state values
        for name in phs.state_options:
            op = op_dict[f'timeseries.states:{name}']
            prob[f'{self_path}initial_states:{name}'][...] = op['val'][0, ...]

        # Assign control values
        for name, options in phs.control_options.items():
            ip = ip_dict[f'control_comp.controls:{name}']
            prob[f'{self_path}controls:{name}'][...] = ip['val']

        # Assign parameter values
        for name in phs.parameter_options:
            units = phs.parameter_options[name]['units']

            # We use this private function to grab the correctly sized variable from the
            # auto_ivc source.
            val = phs.get_val(f'parameters:{name}', units=units)

            if phase_path:
                prob_path = f'{phase_path}.{self.name}.parameters:{name}'
            else:
                prob_path = f'{self.name}.parameters:{name}'
            prob.set_val(prob_path, val)

    def simulate(self, times_per_seg=None, method=_unspecified, atol=_unspecified, rtol=_unspecified,
                 first_step=_unspecified, max_step=_unspecified, record_file=None, reports=False,
                 interpolant='cubic'):
        """
        Simulate the Phase using scipy.integrate.solve_ivp.

        Parameters
        ----------
        times_per_seg : int or None
            Number of equally spaced times per segment at which output is requested.  If None,
            output will be provided at all Nodes.
        method : str
            The scipy.integrate.solve_ivp integration method.
        atol : float
            Absolute convergence tolerance for scipy.integrate.solve_ivp.
        rtol : float
            Relative convergence tolerance for scipy.integrate.solve_ivp.
        first_step : float
            Initial step size for the integration.
        max_step : float
            Maximum step size for the integration.
        record_file : str or None
            If a string, the file to which the result of the simulation will be saved.
            If None, no record of the simulation will be saved.
        reports : bool or None or str or Sequence
            Reports setting for the subproblems run under simualate.
        interpolant : str
            The interpolation method to be used for the controls in the simulation phase.

        Returns
        -------
        problem
            An OpenMDAO Problem in which the simulation is implemented.  This Problem interface
            can be interrogated to obtain timeseries outputs in the same manner as other Phases
            to obtain results at the requested times.
        """
        self.sim_prob = sim_prob = create_subprob(base_name=f'{self.name}_simulation',
                                                  comm=self.comm,
                                                  reports=reports)

        sim_phase = self.get_simulation_phase(times_per_seg=times_per_seg, method=method, atol=atol, rtol=rtol,
                                              first_step=first_step, max_step=max_step, interpolant=interpolant)

        sim_prob.model.add_subsystem(self.name, sim_phase)

        if record_file is not None:
            rec = om.SqliteRecorder(record_file)
            sim_prob.add_recorder(rec)

        if om_version()[0] <= (3, 42, 2):
            sim_prob.setup(check=True)
        else:
            sim_prob.setup(check=True, parent=self)
        sim_prob.final_setup()

        sim_phase.set_vals_from_phase(from_phase=self)

        print(f'\nSimulating phase {self.pathname}')
        sim_prob.run_model()
        print(f'Done simulating phase {self.pathname}')
        sim_prob.record('final')
        sim_prob.cleanup()

        return sim_prob

    def set_refine_options(self, refine=_unspecified, tol=_unspecified, min_order=_unspecified,
                           max_order=_unspecified, smoothness_factor=_unspecified):
        """
        Set the specified option(s) for grid refinement in the phase.

        Parameters
        ----------
        refine : bool
            If True, this Phase will undergo refinement during the grid refinement procedure.
        tol : float
            The error tolerance used by all grid-refinement algorithms.
        min_order : int
            The minimum allowable transcription order for segments in the phase.
            Used in hp and ph refinement methods.
        max_order : int
            The maximum allowable transcription order for segments in the phase.
            Used in hp and ph refinement methods.
        smoothness_factor : float
            The maximum allowable ratio of state second derivatives. If exceeded the segment must be split.
            Used in hp refinement method.
        """
        if refine is not _unspecified:
            self.refine_options['refine'] = refine
        if tol is not _unspecified:
            self.refine_options['tolerance'] = tol
        if min_order is not _unspecified:
            self.refine_options['min_order'] = min_order
        if max_order is not _unspecified:
            self.refine_options['max_order'] = max_order
        if smoothness_factor is not _unspecified:
            self.refine_options['smoothness_factor'] = smoothness_factor

    def set_simulate_options(self, method=_unspecified, atol=_unspecified, rtol=_unspecified,
                             first_step=_unspecified, max_step=_unspecified, times_per_seg=_unspecified):
        """
        Set the specified option(s) for grid refinement in the phase.

        Parameters
        ----------
        method : str
            The scipy.integrate.solve_ivp integration method.
        atol : float
            Absolute convergence tolerance for the scipy.integrate.solve_ivp method.
        rtol : float
            Relative convergence tolerance for the scipy.integrate.solve_ivp method.
        first_step : float
            Initial step size for the integration.
        max_step : float
            Maximum step size for the integration.
        times_per_seg : int
            The number of time steps to output per segment.
        """
        if method is not _unspecified:
            self.simulate_options['method'] = method
        if atol is not _unspecified:
            self.simulate_options['atol'] = atol
        if rtol is not _unspecified:
            self.simulate_options['rtol'] = rtol
        if first_step is not _unspecified:
            self.simulate_options['first_step'] = first_step
        if max_step is not _unspecified:
            self.simulate_options['max_step'] = max_step
        if times_per_seg is not _unspecified:
            self.simulate_options['times_per_seg'] = times_per_seg

    def is_time_fixed(self, loc):
        """
        Test whether the initial or final time in the phase is guaranteed to be fixed.

        There are situations in which this can return False even if the final time is fixed
        in the problem.  If the initial time or duration are inputs, the phase knows nothing
        about their behavior upstream.

        Parameters
        ----------
        loc : str
            The location of time to be tested: either 'initial' or 'final'.

        Returns
        -------
        bool
            True if both the initial time and duration are not inputs and are fixed.
        """
        fix_initial = self.time_options['fix_initial']
        initial_bounds = self.time_options['initial_bounds']

        if loc == 'initial':
            res = fix_initial or (initial_bounds != (None, None) and np.diff(initial_bounds)[0] == 0.0)
        elif loc == 'final':
            fix_duration = self.time_options['fix_duration']
            duration_bounds = self.time_options['duration_bounds']
            initial_fixed = fix_initial or (initial_bounds != (None, None) and np.diff(initial_bounds)[0] == 0)
            duration_fixed = fix_duration or (duration_bounds != (None, None) and np.diff(duration_bounds)[0] == 0)
            res = initial_fixed and duration_fixed
        else:
            raise ValueError(f'Unknown value for argument "loc": must be either "initial" or '
                             f'"final" but got {loc}')
        return res

    def is_state_fixed(self, name, loc):
        """
        Test if the state of the given name is guaranteed to be fixed at the initial or final time.

        Parameters
        ----------
        name : str
            The name of the state to be tested.
        loc : str
            The location of time to be tested: either 'initial' or 'final'.

        Returns
        -------
        bool
            True if the state of the given name is guaranteed to be fixed at the given location.
        """
        if loc == 'initial':
            res = self.state_options[name]['fix_initial']
        elif loc == 'final':
            res = self.state_options[name]['fix_final']
        else:
            raise ValueError(f'Unknown value for argument "loc": must be either "initial" or '
                             f'"final" but got {loc}')
        return res

    def is_control_fixed(self, name, loc):
        """
        Test if the control of the given name is guaranteed to be fixed at the initial or final time.

        Parameters
        ----------
        name : str
            The name of the control to be tested.
        loc : str
            The location of time to be tested: either 'initial' or 'final'.

        Returns
        -------
        bool
            True if the state of the given name is guaranteed to be fixed at the given location.
        """
        control_opts = self.control_options[name]
        if loc == 'initial' and control_opts['fix_initial']:
            res = True
        elif loc == 'final' and control_opts['fix_final']:
            res = True
        else:
            res = not control_opts['opt']
        return res

    def is_control_rate_fixed(self, name, loc):
        """
        Test if the control rate of the given name is guaranteed to be fixed at the initial or final time.

        Parameters
        ----------
        name : str
            The name of the control to be tested.
        loc : str
            The location of time to be tested: either 'initial' or 'final'.

        Returns
        -------
        bool
            True if the state of the given name is guaranteed to be fixed at the given location.
        """
        if name.endswith('_rate') and self.control_options is not None and \
                name[:-5] in self.control_options:
            control_name = name[:-5]
        elif name.endswith('_rate2') and self.control_options is not None and \
                name[:-6] in self.control_options:
            control_name = name[:-6]
        return self.is_control_fixed(control_name, loc)

    def _indices_in_constraints(self, name, loc):
        """
        Returns a set of the C-order flattened indices involving constraint of the given name at the given loc.

        Parameters
        ----------
        name : str
            The pathname of the constrained quantity.
        loc : str
            The type of constraint to search: 'initial', 'final', or 'path'.

        Returns
        -------
        all_flat_idxs : set
            A C-order flattened set of indices that apply to the constraint.
        """
        cons = {'initial': self._initial_boundary_constraints,
                'final': self._final_boundary_constraints,
                'path': self._path_constraints}

        all_flat_idxs = set()

        for con in cons[loc]:
            if con['name'] != name:
                continue

            flat_idxs = get_constraint_flat_idxs(con)
            duplicate_idxs = all_flat_idxs.intersection(flat_idxs)
            if duplicate_idxs:
                s = {'initial': 'initial boundary', 'final': 'final boundary', 'path': 'path'}
                with np.printoptions(legacy='1.13'):
                    raise ValueError(f'Duplicate constraint in phase {self.pathname}. '
                                     f'The following indices of `{name}` are used in '
                                     f'multiple {s[loc]} constraints:\n{duplicate_idxs}')

            all_flat_idxs.update(flat_idxs)

        return all_flat_idxs

    def _is_fixed(self, var_name, var_type, loc):
        """
        Determine whether a variable is fixed or not.

        Parameters
        ----------
        var_name : str
            Identifier of the variable as known to the phase.
        var_type : str
            The type of variable.
        loc : str
            Either 'initial' or 'final' for non-parameters.

        Returns
        -------
        bool
            True if the variable is fixed, otherwise False.
        """
        if var_type == 't':
            return self.is_time_fixed(loc)
        elif var_type == 'state':
            return self.is_state_fixed(var_name, loc)
        elif var_type in {'input_control', 'indep_control'}:
            return self.is_control_fixed(var_name, loc)
        elif var_type in {'control_rate', 'control_rate2'}:
            return self.is_control_rate_fixed(var_name, loc)
        elif var_type == 'parameter':
            return not self.parameter_options[var_name]['opt']

        return False  # No way to know so we allow these to go through

    def load_case(self, case):
        """
        Pull all input and output variables from a case into the Phase.

        Parameters
        ----------
        case : Case or dict
            A Case from a CaseReader, or a dictionary with key 'inputs' mapped to the
            output of problem.model.list_inputs and key 'outputs' mapped to the output
            of prob.model.list_outputs. Both list_inputs and list_outputs should be called
            with `units=True`, `prom_names=True` and `return_format='dict'`.
        """
        # allow old style arguments using a Case or OpenMDAO problem instead of dictionary
        assert (isinstance(case, Case) or isinstance(case, dict))
        if isinstance(case, Case):
            previous_solution = {
                'inputs': case.list_inputs(out_stream=None, return_format='dict',
                                           units=True, prom_name=True),
                'outputs': case.list_outputs(out_stream=None, return_format='dict',
                                             units=True, prom_name=True)
            }
        else:
            previous_solution = case

        prev_vars_abs2prom = {}
        prev_vars_abs2prom.update({k: v['prom_name'] for k, v in previous_solution['inputs'].items()})
        prev_vars_abs2prom.update({k: v['prom_name'] for k, v in previous_solution['outputs'].items()})
        prev_vars_prom2abs = {v: k for k, v in prev_vars_abs2prom.items()}

        prev_vars = {}
        prev_vars.update({v['prom_name']: {'val': v['val'], 'units': v['units'], 'abs_name': k}
                          for k, v in previous_solution['inputs'].items()})
        prev_vars.update({v['prom_name']: {'val': v['val'], 'units': v['units'], 'abs_name': k}
                          for k, v in previous_solution['outputs'].items()})

        phase_io = {'inputs': self.list_inputs(units=True, prom_name=True, out_stream=None),
                    'outputs': self.list_outputs(units=True, prom_name=True, out_stream=None)}

        phase_vars = {}
        phase_vars.update({f"{self.pathname}.{v['prom_name']}": {'val': v['val'], 'units': v['units'], 'abs_name': k}
                           for k, v in phase_io['inputs']})
        phase_vars.update({f"{self.pathname}.{v['prom_name']}": {'val': v['val'], 'units': v['units'], 'abs_name': k}
                           for k, v in phase_io['outputs']})

        phase_name = self.name

        # Get the initial time and duration from the previous result and set them into the new phase.
        integration_name = self.time_options['name']

        try:
            prev_time_path = prev_vars_abs2prom[f'{self.pathname}.timeseries.{integration_name}']
        except KeyError:
            om.issue_warning(f'load_case for phase {self.name} failed - phase not found in case data.')
            return

        prev_timeseries_prom_path, _, _ = prev_time_path.rpartition(f'.{integration_name}')
        prev_phase_prom_path, _, _ = prev_timeseries_prom_path.rpartition('.timeseries')
        prev_time_val = prev_vars[prev_time_path]['val']

        t_initial = prev_time_val[0]
        t_duration = prev_time_val[-1] - prev_time_val[0]
        prev_time_val, unique_idxs = np.unique(prev_time_val, return_index=True)
        prev_time_units = prev_vars[prev_time_path]['units']

        if t_duration < 0:
            # Unique sorts the data. In reverse-time phases, we need to undo it.
            prev_time_val = np.flip(prev_time_val, axis=0)
            unique_idxs = np.flip(unique_idxs, axis=0)

        self.set_time_val(initial=t_initial, duration=t_duration, units=prev_time_units)

        # Interpolate the timeseries state outputs from the previous solution onto the new grid.
        if not isinstance(self, dm.AnalyticPhase):
            for state_name, options in self.state_options.items():
                if f'{prev_timeseries_prom_path}.states:{state_name}' in prev_vars_prom2abs:
                    prev_state_path = f'{prev_timeseries_prom_path}.states:{state_name}'
                elif f'{prev_timeseries_prom_path}.{state_name}' in prev_vars_prom2abs:
                    prev_state_path = f'{prev_timeseries_prom_path}.{state_name}'
                else:
                    issue_warning(f'Unable to find state {state_name} in timeseries data from case being loaded.',
                                  om.OpenMDAOWarning)
                    continue

                prev_state_val = prev_vars[prev_state_path]['val']
                prev_state_units = prev_vars[prev_state_path]['units']
                if options['lower'] is not None or options['upper'] is not None:
                    prev_state_val = prev_state_val.clip(options['lower'], options['upper'])
                self.set_state_val(state_name,
                                   vals=prev_state_val[unique_idxs],
                                   time_vals=prev_time_val,
                                   units=prev_state_units)

                if options['fix_final']:
                    warning_message = f"{phase_name}.states:{state_name} specifies 'fix_final=True'. " \
                                      f"If the given restart file has a" \
                                      f" different final value this will overwrite the user-specified value"
                    issue_warning(warning_message)

            # Interpolate the timeseries control outputs from the previous solution onto the new grid.
            for control_name, options in self.control_options.items():
                if f'{prev_timeseries_prom_path}.controls:{control_name}' in prev_vars_prom2abs:
                    prev_control_path = f'{prev_timeseries_prom_path}.controls:{control_name}'
                elif f'{prev_timeseries_prom_path}.{control_name}' in prev_vars_prom2abs:
                    prev_control_path = f'{prev_timeseries_prom_path}.{control_name}'
                else:
                    issue_warning(f'Unable to find control {control_name} in timeseries data from case being loaded.',
                                  om.OpenMDAOWarning)
                    continue

                prev_control_val = prev_vars[prev_control_path]['val']
                prev_control_units = prev_vars[prev_control_path]['units']
                if options['lower'] is not None or options['upper'] is not None:
                    prev_control_val = prev_control_val.clip(options['lower'], options['upper'])
                self.set_control_val(control_name,
                                     vals=prev_control_val[unique_idxs],
                                     time_vals=prev_time_val,
                                     units=prev_control_units)
                if options['fix_final']:
                    warning_message = f"{phase_name}.controls:{control_name} specifies 'fix_final=True'. " \
                                      f"If the given restart file has a" \
                                      f" different final value this will overwrite the user-specified value"
                    issue_warning(warning_message)

        # Set the timeseries parameter outputs from the previous solution as the parameter value
        for param_name in self.parameter_options:
            if f'{prev_phase_prom_path}.parameter_vals:{param_name}' in prev_vars:
                prev_param_val = prev_vars[f'{prev_phase_prom_path}.parameter_vals:{param_name}']['val']
                prev_param_units = prev_vars[f'{prev_phase_prom_path}.parameter_vals:{param_name}']['units']
                self.set_parameter_val(param_name, prev_param_val[0, ...], units=prev_param_units)
            else:
                issue_warning(f'Unable to find "{prev_phase_prom_path}.parameter_vals:{param_name}" '
                              f'in data from case being loaded.')<|MERGE_RESOLUTION|>--- conflicted
+++ resolved
@@ -2159,44 +2159,12 @@
             Specifies whether the resulting residual should be normalized by a quadratic
             function of the RHS.
         """
-<<<<<<< HEAD
         issue_warning("phase.set_duration_balance is deprecated. "
                       "In the futurec use phase.add_boundary_balance('t_duration', ...",
                       category=om.OMDeprecationWarning)
         idx = 0 if index is None else index
         self.add_boundary_balance('t_duration', name=name, tgt_val=val, loc='final', index=idx,
                                   eq_units=units, mult_val=mult_val, normalize=normalize)
-=======
-        if self.time_options['fix_duration']:
-            raise ValueError('Cannot implicitly solve for phase duration when fix_duration is True')
-        elif self.time_options['input_duration']:
-            raise ValueError('Cannot implicitly solve for phase duration when input_duration is True')
-
-        if isinstance(self.options['transcription'], ExplicitShooting):
-            raise NotImplementedError('Transcription ExplicitShooting does not implement method setup_duration_balance')
-
-        options = {'name': name,
-                   'val': val,
-                   'index': index,
-                   'units': units,
-                   'mult_val': mult_val,
-                   'normalize': normalize}
-
-        if '=' in name:
-            balance_name = name.split('=')[0].strip()
-            self.add_calc_expr(name)
-        else:
-            balance_name = name
-
-        options['balance_name'] = balance_name
-
-        self.time_options['t_duration_balance_options'] = options
-
-        var_type = self.classify_var(name)
-        if var_type == 'ode':
-            if balance_name not in self._timeseries['timeseries']['outputs']:
-                self.add_timeseries_output(name, output_name=balance_name, units=units)
->>>>>>> 52d866b1
 
     def classify_var(self, var):
         """
