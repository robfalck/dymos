--- conflicted
+++ resolved
@@ -80,28 +80,6 @@
 ]
 
 [tool.ruff]
-<<<<<<< HEAD
-line-length = 120
-
-[tool.ruff.lint]
-select = ["F", "E", "W", "D", "Q"]
-ignore = ["Q000",  # Do not require double quotes
-          "D204",  # Do not require one blank line after class docstring
-          "D100",  # Do not require module docstring
-          "D107",  # Do not require a docstring for __init__
-          "D200",  # Do not require one line docstring to be on same line as """.
-          "D212",  # Do not summary of docstring on first line.
-          "D413",  # Do not require blank line after docstring sections.
-          ]
-
-[tool.ruff.format]
-# Prefer single quotes over double quotes.
-quote-style = "single"
-
-[tool.ruff.lint.per-file-ignores]
-"***/tests/*" = ["D"]  # Don't lint tests
-"***/test/*" = ["D"]  # Don't lint tests
-=======
 line-length = 100
 indent-width = 4
 
@@ -125,5 +103,4 @@
 # Ignore import related conventions in docs
 "**/dymos_book/**" = ["E402", "E501"]
 # Ignore Test classifiers
-"test_*.py" = ["D", "E", "F"]
->>>>>>> a3dd77e2
+"test_*.py" = ["D", "E", "F"]